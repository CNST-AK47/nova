--- conflicted
+++ resolved
@@ -56,13 +56,8 @@
                        'other_config': {}}
         network_ref = session.call_xenapi('network.create', network_rec)
         # 2 - find PIF for VLAN
-<<<<<<< HEAD
-        expr = 'field "device" = "%s" and \
-                field "VLAN" = "-1"' % bridge_interface
-=======
         expr = "field 'device' = '%s' and \
-                field 'VLAN' = '-1'" % FLAGS.vlan_interface
->>>>>>> 330b3feb
+                field 'VLAN' = '-1'" % bridge_interface
         pifs = session.call_xenapi('PIF.get_all_records_where', expr)
         pif_ref = None
         # Multiple PIF are ok: we are dealing with a pool
