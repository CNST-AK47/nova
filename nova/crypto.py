--- conflicted
+++ resolved
@@ -16,15 +16,9 @@
 #    License for the specific language governing permissions and limitations
 #    under the License.
 """
-<<<<<<< HEAD
-Wrappers around standard crypto, including root and project CAs,
-SSH key_pairs and x509 certificates.
-=======
 Wrappers around standard crypto data elements.
 
 Includes root and intermediate CAs, SSH key_pairs and x509 certificates.
-
->>>>>>> 4112e432
 """
 
 import base64
@@ -46,16 +40,12 @@
 
 FLAGS = flags.FLAGS
 flags.DEFINE_string('ca_file', 'cacert.pem', 'Filename of root CA')
-<<<<<<< HEAD
 flags.DEFINE_string('key_file',
                     os.path.join('private', 'cakey.pem'),
                     'Filename of private key')
 flags.DEFINE_string('crl_file', 'crl.pem',
                     'Filename of root Certificate Revokation List')
-flags.DEFINE_string('keys_path', utils.abspath('../keys'),
-=======
 flags.DEFINE_string('keys_path', '$state_path/keys',
->>>>>>> 4112e432
                     'Where we keep our keys')
 flags.DEFINE_string('ca_path', '$state_path/CA',
                     'Where we keep our root CA')
