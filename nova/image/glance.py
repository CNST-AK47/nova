# vim: tabstop=4 shiftwidth=4 softtabstop=4

# Copyright 2010 OpenStack LLC.
# All Rights Reserved.
#
#    Licensed under the Apache License, Version 2.0 (the "License"); you may
#    not use this file except in compliance with the License. You may obtain
#    a copy of the License at
#
#         http://www.apache.org/licenses/LICENSE-2.0
#
#    Unless required by applicable law or agreed to in writing, software
#    distributed under the License is distributed on an "AS IS" BASIS, WITHOUT
#    WARRANTIES OR CONDITIONS OF ANY KIND, either express or implied. See the
#    License for the specific language governing permissions and limitations
#    under the License.

"""Implementation of an image service that uses Glance as the backend"""

from __future__ import absolute_import

import copy
import datetime
import json
import random
from urlparse import urlparse

from glance.common import exception as glance_exception

from nova import exception
from nova import flags
from nova import log as logging
from nova import utils


LOG = logging.getLogger('nova.image.glance')


FLAGS = flags.FLAGS


GlanceClient = utils.import_class('glance.client.Client')


def _parse_image_ref(image_href):
    """Parse an image href into composite parts.

    :param image_href: href of an image
    :returns: a tuple of the form (image_id, host, port)
    :raises ValueError

    """
    o = urlparse(image_href)
    port = o.port or 80
    host = o.netloc.split(':', 1)[0]
    image_id = int(o.path.split('/')[-1])
    return (image_id, host, port)


def _create_glance_client(context, host, port):
    if context.strategy == 'keystone':
        # NOTE(dprince): Glance client just needs auth_tok right? Should we
        # add username and tenant to the creds below?
        creds={'strategy': 'keystone',
               'username': context.user_id,
               'tenant': context.project_id}
        glance_client = GlanceClient(host, port, auth_tok=context.auth_token,
                                     creds=creds)
    else:
        glance_client = GlanceClient(host, port)
    return glance_client


def pick_glance_api_server():
    """Return which Glance API server to use for the request

    This method provides a very primitive form of load-balancing suitable for
    testing and sandbox environments. In production, it would be better to use
    one IP and route that to a real load-balancer.

        Returns (host, port)
    """
    host_port = random.choice(FLAGS.glance_api_servers)
    host, port_str = host_port.split(':')
    port = int(port_str)
    return host, port


<<<<<<< HEAD
class GlanceImageService(object):
=======
def get_glance_client(context, image_href):
    """Get the correct glance client and id for the given image_href.

    The image_href param can be an href of the form
    http://myglanceserver:9292/images/42, or just an int such as 42. If the
    image_href is an int, then flags are used to create the default
    glance client.

    :param image_href: image ref/id for an image
    :returns: a tuple of the form (glance_client, image_id)

    """
    image_href = image_href or 0
    if str(image_href).isdigit():
        glance_host, glance_port = pick_glance_api_server()
        glance_client = _create_glance_client(context, glance_host,
                                              glance_port)
        return (glance_client, int(image_href))

    try:
        (image_id, host, port) = _parse_image_ref(image_href)
    except ValueError:
        raise exception.InvalidImageRef(image_href=image_href)
    glance_client = _create_glance_client(context, glance_host, glance_port)
    return (glance_client, image_id)


class GlanceImageService(service.BaseImageService):
>>>>>>> 9482275a
    """Provides storage and retrieval of disk image objects within Glance."""

    def __init__(self, client=None):
        self._client = client

    def _get_client(self, context):
        # NOTE(sirp): we want to load balance each request across glance
        # servers. Since GlanceImageService is a long-lived object, `client`
        # is made to choose a new server each time via this property.
        if self._client is not None:
            return self._client
        glance_host, glance_port = pick_glance_api_server()
        return _create_glance_client(context, glance_host, glance_port)

    def index(self, context, **kwargs):
        """Calls out to Glance for a list of images available."""
        params = self._extract_query_params(kwargs)
        image_metas = self._get_images(context, **params)

        images = []
        for image_meta in image_metas:
            # NOTE(sirp): We need to use `get_images_detailed` and not
            # `get_images` here because we need `is_public` and `properties`
            # included so we can filter by user
            if self._is_image_available(context, image_meta):
                meta_subset = utils.subset_dict(image_meta, ('id', 'name'))
                images.append(meta_subset)
        return images

    def detail(self, context, **kwargs):
        """Calls out to Glance for a list of detailed image information."""
        params = self._extract_query_params(kwargs)
        image_metas = self._get_images(context, **params)

        images = []
        for image_meta in image_metas:
            if self._is_image_available(context, image_meta):
                base_image_meta = self._translate_from_glance(image_meta)
                images.append(base_image_meta)
        return images

    def _extract_query_params(self, params):
        _params = {}
        accepted_params = ('filters', 'marker', 'limit',
                           'sort_key', 'sort_dir')
        for param in accepted_params:
            if param in params:
                _params[param] = params.get(param)

        return _params

    def _get_images(self, context, **kwargs):
        """Get image entitites from images service"""

        # ensure filters is a dict
        kwargs['filters'] = kwargs.get('filters') or {}
        # NOTE(vish): don't filter out private images
        kwargs['filters'].setdefault('is_public', 'none')

        client = self._get_client(context)
        return self._fetch_images(client.get_images_detailed, **kwargs)

    def _fetch_images(self, fetch_func, **kwargs):
        """Paginate through results from glance server"""
        images = fetch_func(**kwargs)

        if not images:
            # break out of recursive loop to end pagination
            return

        for image in images:
            yield image

        try:
            # attempt to advance the marker in order to fetch next page
            kwargs['marker'] = images[-1]['id']
        except KeyError:
            raise exception.ImagePaginationFailed()

        try:
            kwargs['limit'] = kwargs['limit'] - len(images)
            # break if we have reached a provided limit
            if kwargs['limit'] <= 0:
                return
        except KeyError:
            # ignore missing limit, just proceed without it
            pass

        for image in self._fetch_images(fetch_func, **kwargs):
            yield image

    def show(self, context, image_id):
        """Returns a dict with image data for the given opaque image id."""
        try:
            image_meta = self._get_client(context).get_image_meta(image_id)
        except glance_exception.NotFound:
            raise exception.ImageNotFound(image_id=image_id)

        if not self._is_image_available(context, image_meta):
            raise exception.ImageNotFound(image_id=image_id)

        base_image_meta = self._translate_from_glance(image_meta)
        return base_image_meta

    def show_by_name(self, context, name):
        """Returns a dict containing image data for the given name."""
        # TODO(vish): replace this with more efficient call when glance
        #             supports it.
        image_metas = self.detail(context)
        for image_meta in image_metas:
            if name == image_meta.get('name'):
                return image_meta
        raise exception.ImageNotFound(image_id=name)

    def get(self, context, image_id, data):
        """Calls out to Glance for metadata and data and writes data."""
        try:
            client = self._get_client(context)
            image_meta, image_chunks = client.get_image(image_id)
        except glance_exception.NotFound:
            raise exception.ImageNotFound(image_id=image_id)

        for chunk in image_chunks:
            data.write(chunk)

        base_image_meta = self._translate_from_glance(image_meta)
        return base_image_meta

    def create(self, context, image_meta, data=None):
        """Store the image data and return the new image id.

        :raises: AlreadyExists if the image already exist.

        """
        # Translate Base -> Service
        LOG.debug(_('Creating image in Glance. Metadata passed in %s'),
                  image_meta)
        sent_service_image_meta = self._translate_to_glance(image_meta)
        LOG.debug(_('Metadata after formatting for Glance %s'),
                  sent_service_image_meta)

        recv_service_image_meta = self._get_client(context).add_image(
            sent_service_image_meta, data)

        # Translate Service -> Base
        base_image_meta = self._translate_from_glance(recv_service_image_meta)
        LOG.debug(_('Metadata returned from Glance formatted for Base %s'),
                  base_image_meta)
        return base_image_meta

    def update(self, context, image_id, image_meta, data=None):
        """Replace the contents of the given image with the new data.

        :raises: ImageNotFound if the image does not exist.

        """
        # NOTE(vish): show is to check if image is available
        self.show(context, image_id)
        image_meta = self._translate_to_glance(image_meta)
        try:
            client = self._get_client(context)
            image_meta = client.update_image(image_id, image_meta, data)
        except glance_exception.NotFound:
            raise exception.ImageNotFound(image_id=image_id)

        base_image_meta = self._translate_from_glance(image_meta)
        return base_image_meta

    def delete(self, context, image_id):
        """Delete the given image.

        :raises: ImageNotFound if the image does not exist.

        """
        # NOTE(vish): show is to check if image is available
        self.show(context, image_id)
        try:
            result = self._get_client(context).delete_image(image_id)
        except glance_exception.NotFound:
            raise exception.ImageNotFound(image_id=image_id)
        return result

    def delete_all(self):
        """Clears out all images."""
        pass

    @classmethod
    def _translate_to_glance(cls, image_meta):
        image_meta = _convert_to_string(image_meta)
        image_meta = _remove_read_only(image_meta)
        return image_meta

    @classmethod
    def _translate_from_glance(cls, image_meta):
        image_meta = _limit_attributes(image_meta)
        image_meta = _convert_timestamps_to_datetimes(image_meta)
        image_meta = _convert_from_string(image_meta)
        return image_meta

    @staticmethod
    def _is_image_available(context, image_meta):
        """Check image availability.

        Under Glance, images are always available if the context has
        an auth_token.

        """
        if hasattr(context, 'auth_token') and context.auth_token:
            return True

        if image_meta['is_public'] or context.is_admin:
            return True

        properties = image_meta['properties']

        if context.project_id and ('project_id' in properties):
            return str(properties['project_id']) == str(context.project_id)

        try:
            user_id = properties['user_id']
        except KeyError:
            return False

        return str(user_id) == str(context.user_id)


# utility functions
def _convert_timestamps_to_datetimes(image_meta):
    """Returns image with timestamp fields converted to datetime objects."""
    for attr in ['created_at', 'updated_at', 'deleted_at']:
        if image_meta.get(attr):
            image_meta[attr] = _parse_glance_iso8601_timestamp(
                image_meta[attr])
    return image_meta


def _parse_glance_iso8601_timestamp(timestamp):
    """Parse a subset of iso8601 timestamps into datetime objects."""
    iso_formats = ['%Y-%m-%dT%H:%M:%S.%f', '%Y-%m-%dT%H:%M:%S']

    for iso_format in iso_formats:
        try:
            return datetime.datetime.strptime(timestamp, iso_format)
        except ValueError:
            pass

    raise ValueError(_('%(timestamp)s does not follow any of the '
                       'signatures: %(ISO_FORMATS)s') % locals())


# TODO(yamahata): use block-device-mapping extension to glance
def _json_loads(properties, attr):
    prop = properties[attr]
    if isinstance(prop, basestring):
        properties[attr] = json.loads(prop)


def _json_dumps(properties, attr):
    prop = properties[attr]
    if not isinstance(prop, basestring):
        properties[attr] = json.dumps(prop)


_CONVERT_PROPS = ('block_device_mapping', 'mappings')


def _convert(method, metadata):
    metadata = copy.deepcopy(metadata)  # don't touch original metadata
    properties = metadata.get('properties')
    if properties:
        for attr in _CONVERT_PROPS:
            if attr in properties:
                method(properties, attr)

    return metadata


def _convert_from_string(metadata):
    return _convert(_json_loads, metadata)


def _convert_to_string(metadata):
    return _convert(_json_dumps, metadata)


def _limit_attributes(image_meta):
    IMAGE_ATTRIBUTES = ['size', 'location', 'disk_format',
                        'container_format', 'checksum', 'id',
                        'name', 'created_at', 'updated_at',
                        'deleted_at', 'deleted', 'status',
                        'is_public']
    output = {}
    for attr in IMAGE_ATTRIBUTES:
        output[attr] = image_meta.get(attr)

    output['properties'] = image_meta.get('properties', {})

    return output


def _remove_read_only(image_meta):
    IMAGE_ATTRIBUTES = ['updated_at', 'created_at', 'deleted_at']
    output = copy.deepcopy(image_meta)
    for attr in IMAGE_ATTRIBUTES:
        if attr in output:
            del output[attr]
    return output<|MERGE_RESOLUTION|>--- conflicted
+++ resolved
@@ -86,9 +86,6 @@
     return host, port
 
 
-<<<<<<< HEAD
-class GlanceImageService(object):
-=======
 def get_glance_client(context, image_href):
     """Get the correct glance client and id for the given image_href.
 
@@ -116,8 +113,7 @@
     return (glance_client, image_id)
 
 
-class GlanceImageService(service.BaseImageService):
->>>>>>> 9482275a
+class GlanceImageService(object):
     """Provides storage and retrieval of disk image objects within Glance."""
 
     def __init__(self, client=None):
