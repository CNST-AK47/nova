--- conflicted
+++ resolved
@@ -1083,12 +1083,8 @@
                    options(joinedload_all('fixed_ips.floating_ips')).\
                    options(joinedload('virtual_interfaces')).\
                    options(joinedload('security_groups')).\
-<<<<<<< HEAD
                    options(joinedload_all('fixed_ips.network')).\
-=======
-                   options(joinedload_all('fixed_ip.network')).\
                    options(joinedload('metadata')).\
->>>>>>> 7c583997
                    options(joinedload('instance_type')).\
                    filter_by(host=host).\
                    filter_by(deleted=can_read_deleted(context)).\
@@ -1104,12 +1100,8 @@
                    options(joinedload_all('fixed_ips.floating_ips')).\
                    options(joinedload('virtual_interfaces')).\
                    options(joinedload('security_groups')).\
-<<<<<<< HEAD
                    options(joinedload_all('fixed_ips.network')).\
-=======
-                   options(joinedload_all('fixed_ip.network')).\
                    options(joinedload('metadata')).\
->>>>>>> 7c583997
                    options(joinedload('instance_type')).\
                    filter_by(project_id=project_id).\
                    filter_by(deleted=can_read_deleted(context)).\
@@ -1125,12 +1117,8 @@
                        options(joinedload_all('fixed_ips.floating_ips')).\
                        options(joinedload('virtual_interfaces')).\
                        options(joinedload('security_groups')).\
-<<<<<<< HEAD
                        options(joinedload_all('fixed_ips.network')).\
-=======
-                       options(joinedload_all('fixed_ip.network')).\
                        options(joinedload('metadata')).\
->>>>>>> 7c583997
                        options(joinedload('instance_type')).\
                        filter_by(reservation_id=reservation_id).\
                        filter_by(deleted=can_read_deleted(context)).\
@@ -1140,12 +1128,8 @@
                        options(joinedload_all('fixed_ips.floating_ips')).\
                        options(joinedload('virtual_interfaces')).\
                        options(joinedload('security_groups')).\
-<<<<<<< HEAD
                        options(joinedload_all('fixed_ips.network')).\
-=======
-                       options(joinedload_all('fixed_ip.network')).\
                        options(joinedload('metadata')).\
->>>>>>> 7c583997
                        options(joinedload('instance_type')).\
                        filter_by(project_id=context.project_id).\
                        filter_by(reservation_id=reservation_id).\
