--- conflicted
+++ resolved
@@ -88,10 +88,6 @@
         try:
             return interface['network']['label']
         except (TypeError, KeyError) as exc:
-<<<<<<< HEAD
-            LOG.exception(exc)
-=======
->>>>>>> 67a24452
             raise TypeError
 
     def _extract_ipv4_addresses(self, interface):
