--- conflicted
+++ resolved
@@ -995,16 +995,10 @@
     def execute(*cmd, **kwargs):
         return utils.execute(*cmd, **kwargs)
 
-<<<<<<< HEAD
-    execute('sudo parted --script %s mklabel msdos' % dest)
-    execute('sudo parted --script %s mkpart primary %ds %ds' %
-            (dest, primary_first, primary_last))
-=======
     execute('parted', '--script', dest, 'mklabel', 'msdos')
     execute('parted', '--script', dest, 'mkpart', 'primary',
             '%ds' % primary_first,
             '%ds' % primary_last)
->>>>>>> 144fa508
 
     LOG.debug(_('Writing partition table %s done.'), dest)
 
