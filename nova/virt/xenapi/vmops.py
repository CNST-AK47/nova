--- conflicted
+++ resolved
@@ -65,25 +65,13 @@
 
         user = AuthManager().get_user(instance.user_id)
         project = AuthManager().get_project(instance.project_id)
-<<<<<<< HEAD
-        vdi_uuid = VMHelper.fetch_image(
-                self._session, instance.id, instance.image_id, user, project,
-                True)
-        kernel = VMHelper.fetch_image(
-                self._session, instance.id, instance.kernel_id, user, project,
-                False)
-        ramdisk = VMHelper.fetch_image(
-                self._session, instance.id, instance.ramdisk_id, user, project,
-                False)
-=======
         #if kernel is not present we must download a raw disk
         if instance.kernel_id:
             disk_image_type = ImageType.DISK
         else:
             disk_image_type = ImageType.DISK_RAW
-        vdi_uuid = VMHelper.fetch_image(self._session,
+        vdi_uuid = VMHelper.fetch_image(self._session, instance.id,
             instance.image_id, user, project, disk_image_type)
->>>>>>> 0ef58bac
         vdi_ref = self._session.call_xenapi('VDI.get_by_uuid', vdi_uuid)
         #Have a look at the VDI and see if it has a PV kernel
         pv_kernel = False
@@ -91,11 +79,11 @@
             pv_kernel = VMHelper.lookup_image(self._session, vdi_ref)
         kernel = None
         if instance.kernel_id:
-            kernel = VMHelper.fetch_image(self._session,
+            kernel = VMHelper.fetch_image(self._session, instance.id,
                 instance.kernel_id, user, project, ImageType.KERNEL_RAMDISK)
         ramdisk = None
         if instance.ramdisk_id:
-            ramdisk = VMHelper.fetch_image(self._session,
+            ramdisk = VMHelper.fetch_image(self._session, instance.id,
                 instance.ramdisk_id, user, project, ImageType.KERNEL_RAMDISK)
         vm_ref = VMHelper.create_vm(self._session,
                                           instance, kernel, ramdisk, pv_kernel)
