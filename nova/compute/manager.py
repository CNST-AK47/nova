--- conflicted
+++ resolved
@@ -35,11 +35,7 @@
 """
 
 import datetime
-<<<<<<< HEAD
-=======
-import logging
 import functools
->>>>>>> e33102d2
 
 from nova import exception
 from nova import flags
@@ -70,23 +66,25 @@
     @functools.wraps(function)
     def decorated_function(self, context, instance_id, *args, **kwargs):
 
-        logging.info(_("check_instance_lock: decorating: |%s|"), function)
-        logging.info(_("check_instance_lock: arguments: |%s| |%s| |%s|"),
-                                                                   self,
-                                                                   context,
-                                                                   instance_id)
+        LOG.info(_("check_instance_lock: decorating: |%s|"), function,
+                 context=context)
+        LOG.info(_("check_instance_lock: arguments: |%s| |%s| |%s|"),
+                 self, context, instance_id, context=context)
         locked = self.get_lock(context, instance_id)
         admin = context.is_admin
-        logging.info(_("check_instance_lock: locked: |%s|"), locked)
-        logging.info(_("check_instance_lock: admin: |%s|"), admin)
+        LOG.info(_("check_instance_lock: locked: |%s|"), locked,
+                 context=context)
+        LOG.info(_("check_instance_lock: admin: |%s|"), admin,
+                 context=context)
 
         # if admin or unlocked call function otherwise log error
         if admin or not locked:
-            logging.info(_("check_instance_lock: executing: |%s|"), function)
+            LOG.info(_("check_instance_lock: executing: |%s|"), function,
+                     context=context)
             function(self, context, instance_id, *args, **kwargs)
         else:
-            logging.error(_("check_instance_lock: not executing |%s|"),
-                                                              function)
+            LOG.error(_("check_instance_lock: not executing |%s|"),
+                      function, context=context)
             return False
 
     return decorated_function
@@ -150,8 +148,8 @@
         instance_ref = self.db.instance_get(context, instance_id)
         if instance_ref['name'] in self.driver.list_instances():
             raise exception.Error(_("Instance has already been created"))
-        LOG.audit(_("instance %s//%s: starting..."),
-                  instance_ref['internal_id'], instance_id, context=context)
+        LOG.audit(_("instance %s: starting..."), instance_id,
+                  context=context)
         self.db.instance_update(context,
                                 instance_id,
                                 {'host': self.host})
@@ -189,8 +187,7 @@
                                     instance_id,
                                     {'launched_at': now})
         except Exception:  # pylint: disable-msg=W0702
-            LOG.exception(_("instance %s//%s: Failed to spawn"),
-                          instance_ref['internal_id'], instance_id,
+            LOG.exception(_("instance %s: Failed to spawn"), instance_id,
                           context=context)
             self.db.instance_set_state(context,
                                        instance_id,
@@ -204,8 +201,7 @@
         """Terminate an instance on this machine."""
         context = context.elevated()
         instance_ref = self.db.instance_get(context, instance_id)
-        LOG.audit(_("Terminating instance %s//%s"),
-                  instance_ref['internal_id'], instance_id, context=context)
+        LOG.audit(_("Terminating instance %s"), instance_id, context=context)
 
         if not FLAGS.stub_network:
             address = self.db.instance_get_floating_address(context,
@@ -251,24 +247,15 @@
         context = context.elevated()
         self._update_state(context, instance_id)
         instance_ref = self.db.instance_get(context, instance_id)
-        LOG.audit(_("Rebooting instance %s//%s"), instance_ref['internal_id'],
-                  instance_id, context=context)
+        LOG.audit(_("Rebooting instance %s"), instance_id, context=context)
 
         if instance_ref['state'] != power_state.RUNNING:
-<<<<<<< HEAD
             LOG.warn(_('trying to reboot a non-running '
                      'instance: %s (state: %s excepted: %s)'),
-                     instance_ref['internal_id'],
+                     instance_id,
                      instance_ref['state'],
                      power_state.RUNNING,
                      context=context)
-=======
-            logging.warn(_('trying to reboot a non-running '
-                           'instance: %s (state: %s excepted: %s)'),
-                         instance_id,
-                         instance_ref['state'],
-                         power_state.RUNNING)
->>>>>>> e33102d2
 
         self.db.instance_set_state(context,
                                    instance_id,
@@ -289,22 +276,12 @@
         # potentially?
         self._update_state(context, instance_id)
 
-        LOG.audit(_('instance %s//%s: snapshotting'),
-                  instance_ref['internal_id'], instance_id, context=context)
+        LOG.audit(_('instance %s: snapshotting'), instance_id,
+                  context=context)
         if instance_ref['state'] != power_state.RUNNING:
-<<<<<<< HEAD
             LOG.warn(_('trying to snapshot a non-running '
-                       'instance: %s//%s (state: %s excepted: %s)'),
-                     instance_ref['internal_id'], instance_id,
-                     instance_ref['state'],
-                     power_state.RUNNING)
-=======
-            logging.warn(_('trying to snapshot a non-running '
-                           'instance: %s (state: %s excepted: %s)'),
-                         instance_id,
-                         instance_ref['state'],
-                         power_state.RUNNING)
->>>>>>> e33102d2
+                       'instance: %s (state: %s excepted: %s)'),
+                     instance_id, instance_ref['state'], power_state.RUNNING)
 
         self.driver.snapshot(instance_ref, name)
 
@@ -314,13 +291,7 @@
         """Rescue an instance on this server."""
         context = context.elevated()
         instance_ref = self.db.instance_get(context, instance_id)
-<<<<<<< HEAD
-        LOG.audit(_('instance %s//%s: rescuing'), instance_ref['internal_id'],
-                  instance_id, context=context)
-=======
-
-        logging.debug(_('instance %s: rescuing'), instance_id)
->>>>>>> e33102d2
+        LOG.audit(_('instance %s: rescuing'), instance_id, context=context)
         self.db.instance_set_state(context,
                                    instance_id,
                                    power_state.NOSTATE,
@@ -335,13 +306,7 @@
         """Rescue an instance on this server."""
         context = context.elevated()
         instance_ref = self.db.instance_get(context, instance_id)
-
-<<<<<<< HEAD
-        LOG.audit(_('instance %s//%s: unrescuing'),
-                  instance_ref['internal_id'], instance_id, context=context)
-=======
-        logging.debug(_('instance %s: unrescuing'), instance_id)
->>>>>>> e33102d2
+        LOG.audit(_('instance %s: unrescuing'), instance_id, context=context)
         self.db.instance_set_state(context,
                                    instance_id,
                                    power_state.NOSTATE,
@@ -360,13 +325,7 @@
         """Pause an instance on this server."""
         context = context.elevated()
         instance_ref = self.db.instance_get(context, instance_id)
-<<<<<<< HEAD
-        LOG.audit(_('instance %s//%s: pausing'), instance_ref['internal_id'],
-                  instance_id, context=context)
-=======
-
-        logging.debug('instance %s: pausing', instance_id)
->>>>>>> e33102d2
+        LOG.audit(_('instance %s: pausing'), instance_id, context=context)
         self.db.instance_set_state(context,
                                    instance_id,
                                    power_state.NOSTATE,
@@ -383,13 +342,7 @@
         """Unpause a paused instance on this server."""
         context = context.elevated()
         instance_ref = self.db.instance_get(context, instance_id)
-<<<<<<< HEAD
-        LOG.audit(_('instance %s//%s: unpausing'),
-                  instance_ref['internal_id'], instance_id, context=context)
-=======
-
-        logging.debug('instance %s: unpausing', instance_id)
->>>>>>> e33102d2
+        LOG.audit(_('instance %s: unpausing'), instance_id, context=context)
         self.db.instance_set_state(context,
                                    instance_id,
                                    power_state.NOSTATE,
@@ -406,14 +359,8 @@
         instance_ref = self.db.instance_get(context, instance_id)
 
         if instance_ref["state"] == power_state.RUNNING:
-<<<<<<< HEAD
-            LOG.audit(_("instance %s//%s: retrieving diagnostics"),
-                      instance_ref["internal_id"], instance_id,
+            LOG.audit(_("instance %s: retrieving diagnostics"), instance_id,
                       context=context)
-=======
-            logging.debug(_("instance %s: retrieving diagnostics"),
-                          instance_id)
->>>>>>> e33102d2
             return self.driver.get_diagnostics(instance_ref)
 
     @exception.wrap_exception
@@ -425,13 +372,7 @@
         """
         context = context.elevated()
         instance_ref = self.db.instance_get(context, instance_id)
-
-<<<<<<< HEAD
-        LOG.audit(_('instance %s//%s: suspending'),
-                  instance_ref['internal_id'], instance_id, context=context)
-=======
-        logging.debug(_('instance %s: suspending'), instance_id)
->>>>>>> e33102d2
+        LOG.audit(_('instance %s: suspending'), instance_id, context=context)
         self.db.instance_set_state(context, instance_id,
                                             power_state.NOSTATE,
                                             'suspending')
@@ -450,13 +391,7 @@
         """
         context = context.elevated()
         instance_ref = self.db.instance_get(context, instance_id)
-
-<<<<<<< HEAD
-        LOG.audit(_('instance %s//%s: resuming'), instance_ref['internal_id'],
-                  instance_id, context=context)
-=======
-        logging.debug(_('instance %s: resuming'), instance_id)
->>>>>>> e33102d2
+        LOG.audit(_('instance %s: resuming'), instance_id, context=context)
         self.db.instance_set_state(context, instance_id,
                                             power_state.NOSTATE,
                                             'resuming')
@@ -475,7 +410,7 @@
         context = context.elevated()
         instance_ref = self.db.instance_get(context, instance_id)
 
-        logging.debug(_('instance %s: locking'), instance_id)
+        LOG.debug(_('instance %s: locking'), instance_id, context=context)
         self.db.instance_update(context, instance_id, {'locked': True})
 
     @exception.wrap_exception
@@ -487,7 +422,7 @@
         context = context.elevated()
         instance_ref = self.db.instance_get(context, instance_id)
 
-        logging.debug(_('instance %s: unlocking'), instance_id)
+        LOG.debug(_('instance %s: unlocking'), instance_id, context=context)
         self.db.instance_update(context, instance_id, {'locked': False})
 
     @exception.wrap_exception
@@ -497,7 +432,8 @@
 
         """
         context = context.elevated()
-        logging.debug(_('instance %s: getting locked state'), instance_id)
+        LOG.debug(_('instance %s: getting locked state'), instance_id,
+                  context=context)
         instance_ref = self.db.instance_get(context, instance_id)
         return instance_ref['locked']
 
@@ -506,8 +442,8 @@
         """Send the console output for an instance."""
         context = context.elevated()
         instance_ref = self.db.instance_get(context, instance_id)
-        LOG.audit(_("Get console output for instance %s//%s"),
-                  instance_ref['internal_id'], instance_id, context=context)
+        LOG.audit(_("Get console output for instance %s"), instance_id,
+                  context=context)
         return self.driver.get_console_output(instance_ref)
 
     @exception.wrap_exception
@@ -516,8 +452,7 @@
         """Attach a volume to an instance."""
         context = context.elevated()
         instance_ref = self.db.instance_get(context, instance_id)
-        LOG.audit(_("instance %s//%s: attaching volume %s to %s"),
-                  instance_ref['internal_id'], instance_id,
+        LOG.audit(_("instance %s: attaching volume %s to %s"), instance_id,
                   volume_id, mountpoint, context=context)
         dev_path = self.volume_manager.setup_compute_volume(context,
                                                             volume_id)
@@ -533,9 +468,8 @@
             # NOTE(vish): The inline callback eats the exception info so we
             #             log the traceback here and reraise the same
             #             ecxception below.
-            LOG.exception(_("instance %s//%s: attach failed %s, removing"),
-                          instance_ref['internal_id'], instance_id,
-                          mountpoint, context=context)
+            LOG.exception(_("instance %s: attach failed %s, removing"),
+                          instance_id, mountpoint, context=context)
             self.volume_manager.remove_compute_volume(context,
                                                       volume_id)
             raise exc
@@ -549,12 +483,12 @@
         context = context.elevated()
         instance_ref = self.db.instance_get(context, instance_id)
         volume_ref = self.db.volume_get(context, volume_id)
-        LOG.audit(_("Detach volume %s from mountpoint %s on instance %s//%s"),
-                  volume_id, volume_ref['mountpoint'],
-                  instance_ref['internal_id'], instance_id, context=context)
+        LOG.audit(_("Detach volume %s from mountpoint %s on instance %s"),
+                  volume_id, volume_ref['mountpoint'], instance_id,
+                  context=context)
         if instance_ref['name'] not in self.driver.list_instances():
-            LOG.warn(_("Detaching volume from unknown instance %s//%s"),
-                     instance_ref['internal_id'], instance_id, context=context)
+            LOG.warn(_("Detaching volume from unknown instance %s"),
+                     instance_id, context=context)
         else:
             self.driver.detach_volume(instance_ref['name'],
                                       volume_ref['mountpoint'])
