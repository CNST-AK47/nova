# vim: tabstop=4 shiftwidth=4 softtabstop=4

# Copyright 2010 United States Government as represented by the
# Administrator of the National Aeronautics and Space Administration.
# Copyright 2011 Justin Santa Barbara
# All Rights Reserved.
#
#    Licensed under the Apache License, Version 2.0 (the "License"); you may
#    not use this file except in compliance with the License. You may obtain
#    a copy of the License at
#
#         http://www.apache.org/licenses/LICENSE-2.0
#
#    Unless required by applicable law or agreed to in writing, software
#    distributed under the License is distributed on an "AS IS" BASIS, WITHOUT
#    WARRANTIES OR CONDITIONS OF ANY KIND, either express or implied. See the
#    License for the specific language governing permissions and limitations
#    under the License.

"""Handles all processes relating to instances (guest vms).

The :py:class:`ComputeManager` class is a :py:class:`nova.manager.Manager` that
handles RPC calls relating to creating instances.  It is responsible for
building a disk image, launching it via the underlying virtualization driver,
responding to calls to check its state, attaching persistent storage, and
terminating it.

**Related Flags**

:instances_path:  Where instances are kept on disk
:compute_driver:  Name of class that is used to handle virtualization, loaded
                  by :func:`nova.utils.import_object`
:volume_manager:  Name of class that handles persistent storage, loaded by
                  :func:`nova.utils.import_object`

"""

import os
import socket
import sys
import tempfile
import time
import functools

from eventlet import greenthread

import nova.context
from nova import exception
from nova import flags
import nova.image
from nova import log as logging
from nova import manager
from nova import network
from nova import rpc
from nova import utils
from nova import volume
from nova.compute import power_state
from nova.notifier import api as notifier
from nova.compute.utils import terminate_volumes
from nova.virt import driver


FLAGS = flags.FLAGS
flags.DEFINE_string('instances_path', '$state_path/instances',
                    'where instances are stored on disk')
flags.DEFINE_string('compute_driver', 'nova.virt.connection.get_connection',
                    'Driver to use for controlling virtualization')
flags.DEFINE_string('stub_network', False,
                    'Stub network related code')
flags.DEFINE_integer('password_length', 12,
                    'Length of generated admin passwords')
flags.DEFINE_string('console_host', socket.gethostname(),
                    'Console proxy host to use to connect to instances on'
                    'this host.')
flags.DEFINE_integer('live_migration_retry_count', 30,
                     "Retry count needed in live_migration."
                     " sleep 1 sec for each count")
flags.DEFINE_integer("rescue_timeout", 0,
                     "Automatically unrescue an instance after N seconds."
                     " Set to 0 to disable.")
flags.DEFINE_integer('host_state_interval', 120,
                     'Interval in seconds for querying the host status')

LOG = logging.getLogger('nova.compute.manager')


def publisher_id(host=None):
    return notifier.publisher_id("compute", host)


def checks_instance_lock(function):
    """Decorator to prevent action against locked instances for non-admins."""
    @functools.wraps(function)
    def decorated_function(self, context, instance_id, *args, **kwargs):
        #TODO(anyone): this being called instance_id is forcing a slightly
        # confusing convention of pushing instance_uuids
        # through an "instance_id" key in the queue args dict when
        # casting through the compute API
        LOG.info(_("check_instance_lock: decorating: |%s|"), function,
                 context=context)
        LOG.info(_("check_instance_lock: arguments: |%(self)s| |%(context)s|"
                " |%(instance_id)s|") % locals(), context=context)
        locked = self.get_lock(context, instance_id)
        admin = context.is_admin
        LOG.info(_("check_instance_lock: locked: |%s|"), locked,
                 context=context)
        LOG.info(_("check_instance_lock: admin: |%s|"), admin,
                 context=context)

        # if admin or unlocked call function otherwise log error
        if admin or not locked:
            LOG.info(_("check_instance_lock: executing: |%s|"), function,
                     context=context)
            function(self, context, instance_id, *args, **kwargs)
        else:
            LOG.error(_("check_instance_lock: not executing |%s|"),
                      function, context=context)
            return False

    return decorated_function


class ComputeManager(manager.SchedulerDependentManager):
    """Manages the running instances from creation to destruction."""

    def __init__(self, compute_driver=None, *args, **kwargs):
        """Load configuration options and connect to the hypervisor."""
        # TODO(vish): sync driver creation logic with the rest of the system
        #             and redocument the module docstring
        if not compute_driver:
            compute_driver = FLAGS.compute_driver

        try:
            self.driver = utils.check_isinstance(
                                        utils.import_object(compute_driver),
                                        driver.ComputeDriver)
        except ImportError as e:
            LOG.error(_("Unable to load the virtualization driver: %s") % (e))
            sys.exit(1)

        self.network_api = network.API()
        self.network_manager = utils.import_object(FLAGS.network_manager)
        self.volume_manager = utils.import_object(FLAGS.volume_manager)
        self._last_host_check = 0
        super(ComputeManager, self).__init__(service_name="compute",
                                             *args, **kwargs)

    def init_host(self):
        """Initialization for a standalone compute service."""
        self.driver.init_host(host=self.host)
        context = nova.context.get_admin_context()
        instances = self.db.instance_get_all_by_host(context, self.host)
        for instance in instances:
            inst_name = instance['name']
            db_state = instance['state']
            drv_state = self._update_state(context, instance['id'])

            expect_running = db_state == power_state.RUNNING \
                             and drv_state != db_state

            LOG.debug(_('Current state of %(inst_name)s is %(drv_state)s, '
                        'state in DB is %(db_state)s.'), locals())

            if (expect_running and FLAGS.resume_guests_state_on_host_boot)\
               or FLAGS.start_guests_on_host_boot:
                LOG.info(_('Rebooting instance %(inst_name)s after '
                            'nova-compute restart.'), locals())
                self.reboot_instance(context, instance['id'])
            elif drv_state == power_state.RUNNING:
<<<<<<< HEAD
                try:  # Hyper-V and VMWareAPI drivers will raise and exception
                    self.driver.ensure_filtering_rules_for_instance(instance)
                except NotImplementedError:
                    LOG.warning(
                       _('Hypervisor driver does not support firewall rules'))
=======
                # Hyper-V and VMWareAPI drivers will raise and exception
                try:
                    self.driver.ensure_filtering_rules_for_instance(instance)
                except NotImplementedError:
                    LOG.warning(_('Hypervisor driver does not '
                            'support firewall rules'))
>>>>>>> 56ec8f04

    def _update_state(self, context, instance_id, state=None):
        """Update the state of an instance from the driver info."""
        instance_ref = self.db.instance_get(context, instance_id)

        if state is None:
            try:
                LOG.debug(_('Checking state of %s'), instance_ref['name'])
                info = self.driver.get_info(instance_ref['name'])
            except exception.NotFound:
                info = None

            if info is not None:
                state = info['state']
            else:
                state = power_state.FAILED

        self.db.instance_set_state(context, instance_id, state)
        return state

    def _update_launched_at(self, context, instance_id, launched_at=None):
        """Update the launched_at parameter of the given instance."""
        data = {'launched_at': launched_at or utils.utcnow()}
        self.db.instance_update(context, instance_id, data)

    def _update_image_ref(self, context, instance_id, image_ref):
        """Update the image_id for the given instance."""
        data = {'image_ref': image_ref}
        self.db.instance_update(context, instance_id, data)

    def get_console_topic(self, context, **kwargs):
        """Retrieves the console host for a project on this host.

        Currently this is just set in the flags for each compute host.

        """
        #TODO(mdragon): perhaps make this variable by console_type?
        return self.db.queue_get_for(context,
                                     FLAGS.console_topic,
                                     FLAGS.console_host)

    def get_console_pool_info(self, context, console_type):
        return self.driver.get_console_pool_info(console_type)

    @exception.wrap_exception(notifier=notifier, publisher_id=publisher_id())
    def refresh_security_group_rules(self, context, security_group_id,
                                     **kwargs):
        """Tell the virtualization driver to refresh security group rules.

        Passes straight through to the virtualization driver.

        """
        return self.driver.refresh_security_group_rules(security_group_id)

    @exception.wrap_exception(notifier=notifier, publisher_id=publisher_id())
    def refresh_security_group_members(self, context,
                                       security_group_id, **kwargs):
        """Tell the virtualization driver to refresh security group members.

        Passes straight through to the virtualization driver.

        """
        return self.driver.refresh_security_group_members(security_group_id)

    @exception.wrap_exception(notifier=notifier, publisher_id=publisher_id())
    def refresh_provider_fw_rules(self, context, **_kwargs):
        """This call passes straight through to the virtualization driver."""
        return self.driver.refresh_provider_fw_rules()

    def _get_instance_nw_info(self, context, instance):
        """Get a list of dictionaries of network data of an instance.
        Returns an empty list if stub_network flag is set."""
        network_info = []
        if not FLAGS.stub_network:
            network_info = self.network_api.get_instance_nw_info(context,
                                                                 instance)
        return network_info

    def _setup_block_device_mapping(self, context, instance_id):
        """setup volumes for block device mapping"""
        self.db.instance_set_state(context,
                                   instance_id,
                                   power_state.NOSTATE,
                                   'block_device_mapping')

        volume_api = volume.API()
        block_device_mapping = []
        for bdm in self.db.block_device_mapping_get_all_by_instance(
            context, instance_id):
            LOG.debug(_("setting up bdm %s"), bdm)

            if bdm['no_device']:
                continue
            if bdm['virtual_name']:
                # TODO(yamahata):
                # block devices for swap and ephemeralN will be
                # created by virt driver locally in compute node.
                assert (bdm['virtual_name'] == 'swap' or
                        bdm['virtual_name'].startswith('ephemeral'))
                continue

            if ((bdm['snapshot_id'] is not None) and
                (bdm['volume_id'] is None)):
                # TODO(yamahata): default name and description
                vol = volume_api.create(context, bdm['volume_size'],
                                        bdm['snapshot_id'], '', '')
                # TODO(yamahata): creating volume simultaneously
                #                 reduces creation time?
                volume_api.wait_creation(context, vol['id'])
                self.db.block_device_mapping_update(
                    context, bdm['id'], {'volume_id': vol['id']})
                bdm['volume_id'] = vol['id']

            if not ((bdm['snapshot_id'] is None) or
                    (bdm['volume_id'] is not None)):
                LOG.error(_('corrupted state of block device mapping '
                            'id: %(id)s '
                            'snapshot: %(snapshot_id) volume: %(vollume_id)') %
                          {'id': bdm['id'],
                           'snapshot_id': bdm['snapshot'],
                           'volume_id': bdm['volume_id']})
                raise exception.ApiError(_('broken block device mapping %d') %
                                         bdm['id'])

            if bdm['volume_id'] is not None:
                volume_api.check_attach(context,
                                        volume_id=bdm['volume_id'])
                dev_path = self._attach_volume_boot(context, instance_id,
                                                    bdm['volume_id'],
                                                    bdm['device_name'])
                block_device_mapping.append({'device_path': dev_path,
                                             'mount_device':
                                             bdm['device_name']})

        return block_device_mapping

    def _run_instance(self, context, instance_id, **kwargs):
        """Launch a new instance with specified options."""
        context = context.elevated()
        instance = self.db.instance_get(context, instance_id)
        if instance['name'] in self.driver.list_instances():
            raise exception.Error(_("Instance has already been created"))
        LOG.audit(_("instance %s: starting..."), instance_id,
                  context=context)
        updates = {}
        updates['host'] = self.host
        updates['launched_on'] = self.host
        # NOTE(vish): used by virt but not in database
        updates['injected_files'] = kwargs.get('injected_files', [])
        updates['admin_pass'] = kwargs.get('admin_password', None)
        instance = self.db.instance_update(context,
                                           instance_id,
                                           updates)
        self.db.instance_set_state(context,
                                   instance_id,
                                   power_state.NOSTATE,
                                   'networking')

        is_vpn = instance['image_ref'] == str(FLAGS.vpn_image_id)
        try:
            # NOTE(vish): This could be a cast because we don't do anything
            #             with the address currently, but I'm leaving it as
            #             a call to ensure that network setup completes.  We
            #             will eventually also need to save the address here.
            if not FLAGS.stub_network:
                network_info = self.network_api.allocate_for_instance(context,
                                                         instance, vpn=is_vpn)
                LOG.debug(_("instance network_info: |%s|"), network_info)
            else:
                # TODO(tr3buchet) not really sure how this should be handled.
                # virt requires network_info to be passed in but stub_network
                # is enabled. Setting to [] for now will cause virt to skip
                # all vif creation and network injection, maybe this is correct
                network_info = []

            bd_mapping = self._setup_block_device_mapping(context, instance_id)

            # TODO(vish) check to make sure the availability zone matches
            self._update_state(context, instance_id, power_state.BUILDING)

            try:
                self.driver.spawn(context, instance, network_info, bd_mapping)
            except Exception as ex:  # pylint: disable=W0702
                msg = _("Instance '%(instance_id)s' failed to spawn. Is "
                        "virtualization enabled in the BIOS? Details: "
                        "%(ex)s") % locals()
                LOG.exception(msg)

            self._update_launched_at(context, instance_id)
            self._update_state(context, instance_id)
            usage_info = utils.usage_from_instance(instance)
            notifier.notify('compute.%s' % self.host,
                            'compute.instance.create',
                            notifier.INFO, usage_info)
        except exception.InstanceNotFound:
            # FIXME(wwolf): We are just ignoring InstanceNotFound
            # exceptions here in case the instance was immediately
            # deleted before it actually got created.  This should
            # be fixed once we have no-db-messaging
            pass

    @exception.wrap_exception(notifier=notifier, publisher_id=publisher_id())
    def run_instance(self, context, instance_id, **kwargs):
        self._run_instance(context, instance_id, **kwargs)

    @exception.wrap_exception(notifier=notifier, publisher_id=publisher_id())
    @checks_instance_lock
    def start_instance(self, context, instance_id):
        """Starting an instance on this host."""
        # TODO(yamahata): injected_files isn't supported.
        #                 Anyway OSAPI doesn't support stop/start yet
        self._run_instance(context, instance_id)

    def _shutdown_instance(self, context, instance_id, action_str):
        """Shutdown an instance on this host."""
        context = context.elevated()
        instance = self.db.instance_get(context, instance_id)
        LOG.audit(_("%(action_str)s instance %(instance_id)s") %
                  {'action_str': action_str, 'instance_id': instance_id},
                  context=context)

        network_info = self._get_instance_nw_info(context, instance)
        if not FLAGS.stub_network:
            self.network_api.deallocate_for_instance(context, instance)

        volumes = instance.get('volumes') or []
        for volume in volumes:
            self._detach_volume(context, instance_id, volume['id'], False)

        if (instance['state'] == power_state.SHUTOFF and
            instance['state_description'] != 'stopped'):
            self.db.instance_destroy(context, instance_id)
            raise exception.Error(_('trying to destroy already destroyed'
                                    ' instance: %s') % instance_id)
        self.driver.destroy(instance, network_info)

        if action_str == 'Terminating':
            terminate_volumes(self.db, context, instance_id)

    @exception.wrap_exception(notifier=notifier, publisher_id=publisher_id())
    @checks_instance_lock
    def terminate_instance(self, context, instance_id):
        """Terminate an instance on this host."""
        self._shutdown_instance(context, instance_id, 'Terminating')
        instance = self.db.instance_get(context.elevated(), instance_id)

        # TODO(ja): should we keep it in a terminated state for a bit?
        self.db.instance_destroy(context, instance_id)
        usage_info = utils.usage_from_instance(instance)
        notifier.notify('compute.%s' % self.host,
                        'compute.instance.delete',
                        notifier.INFO, usage_info)

    @exception.wrap_exception(notifier=notifier, publisher_id=publisher_id())
    @checks_instance_lock
    def stop_instance(self, context, instance_id):
        """Stopping an instance on this host."""
        self._shutdown_instance(context, instance_id, 'Stopping')
        # instance state will be updated to stopped by _poll_instance_states()

    @exception.wrap_exception(notifier=notifier, publisher_id=publisher_id())
    @checks_instance_lock
    def rebuild_instance(self, context, instance_id, **kwargs):
        """Destroy and re-make this instance.

        A 'rebuild' effectively purges all existing data from the system and
        remakes the VM with given 'metadata' and 'personalities'.

        :param context: `nova.RequestContext` object
        :param instance_id: Instance identifier (integer)
        :param image_ref: Image identifier (href or integer)
        """
        context = context.elevated()

        instance_ref = self.db.instance_get(context, instance_id)
        LOG.audit(_("Rebuilding instance %s"), instance_id, context=context)

        self._update_state(context, instance_id, power_state.BUILDING)

        network_info = self._get_instance_nw_info(context, instance_ref)

        self.driver.destroy(instance_ref, network_info)
        image_ref = kwargs.get('image_ref')
        instance_ref.image_ref = image_ref
        instance_ref.injected_files = kwargs.get('injected_files', [])
        network_info = self.network_api.get_instance_nw_info(context,
                                                              instance_ref)
        bd_mapping = self._setup_block_device_mapping(context, instance_id)
        self.driver.spawn(context, instance_ref, network_info, bd_mapping)

        self._update_image_ref(context, instance_id, image_ref)
        self._update_launched_at(context, instance_id)
        self._update_state(context, instance_id)
        usage_info = utils.usage_from_instance(instance_ref,
                                               image_ref=image_ref)
        notifier.notify('compute.%s' % self.host,
                            'compute.instance.rebuild',
                            notifier.INFO,
                            usage_info)

    @exception.wrap_exception(notifier=notifier, publisher_id=publisher_id())
    @checks_instance_lock
    def reboot_instance(self, context, instance_id):
        """Reboot an instance on this host."""
        context = context.elevated()
        self._update_state(context, instance_id)
        instance_ref = self.db.instance_get(context, instance_id)
        LOG.audit(_("Rebooting instance %s"), instance_id, context=context)

        if instance_ref['state'] != power_state.RUNNING:
            state = instance_ref['state']
            running = power_state.RUNNING
            LOG.warn(_('trying to reboot a non-running '
                     'instance: %(instance_id)s (state: %(state)s '
                     'expected: %(running)s)') % locals(),
                     context=context)

        self.db.instance_set_state(context,
                                   instance_id,
                                   power_state.NOSTATE,
                                   'rebooting')
        network_info = self._get_instance_nw_info(context, instance_ref)
        self.driver.reboot(instance_ref, network_info)
        self._update_state(context, instance_id)

    @exception.wrap_exception(notifier=notifier, publisher_id=publisher_id())
    def snapshot_instance(self, context, instance_id, image_id,
                          image_type='snapshot', backup_type=None,
                          rotation=None):
        """Snapshot an instance on this host.

        :param context: security context
        :param instance_id: nova.db.sqlalchemy.models.Instance.Id
        :param image_id: glance.db.sqlalchemy.models.Image.Id
        :param image_type: snapshot | backup
        :param backup_type: daily | weekly
        :param rotation: int representing how many backups to keep around;
            None if rotation shouldn't be used (as in the case of snapshots)
        """
        context = context.elevated()
        instance_ref = self.db.instance_get(context, instance_id)

        #NOTE(sirp): update_state currently only refreshes the state field
        # if we add is_snapshotting, we will need this refreshed too,
        # potentially?
        self._update_state(context, instance_id)

        LOG.audit(_('instance %s: snapshotting'), instance_id,
                  context=context)
        if instance_ref['state'] != power_state.RUNNING:
            state = instance_ref['state']
            running = power_state.RUNNING
            LOG.warn(_('trying to snapshot a non-running '
                       'instance: %(instance_id)s (state: %(state)s '
                       'expected: %(running)s)') % locals())

        self.driver.snapshot(context, instance_ref, image_id)

        if image_type == 'snapshot':
            if rotation:
                raise exception.ImageRotationNotAllowed()
        elif image_type == 'backup':
            if rotation:
                instance_uuid = instance_ref['uuid']
                self.rotate_backups(context, instance_uuid, backup_type,
                                    rotation)
            else:
                raise exception.RotationRequiredForBackup()
        else:
            raise Exception(_('Image type not recognized %s') % image_type)

    def rotate_backups(self, context, instance_uuid, backup_type, rotation):
        """Delete excess backups associated to an instance.

        Instances are allowed a fixed number of backups (the rotation number);
        this method deletes the oldest backups that exceed the rotation
        threshold.

        :param context: security context
        :param instance_uuid: string representing uuid of instance
        :param backup_type: daily | weekly
        :param rotation: int representing how many backups to keep around;
            None if rotation shouldn't be used (as in the case of snapshots)
        """
        # NOTE(jk0): Eventually extract this out to the ImageService?
        def fetch_images():
            images = []
            marker = None
            while True:
                batch = image_service.detail(context, filters=filters,
                        marker=marker, sort_key='created_at', sort_dir='desc')
                if not batch:
                    break
                images += batch
                marker = batch[-1]['id']
            return images

        image_service = nova.image.get_default_image_service()
        filters = {'property-image_type': 'backup',
                   'property-backup_type': backup_type,
                   'property-instance_uuid': instance_uuid}

        images = fetch_images()
        num_images = len(images)
        LOG.debug(_("Found %(num_images)d images (rotation: %(rotation)d)"
                    % locals()))
        if num_images > rotation:
            # NOTE(sirp): this deletes all backups that exceed the rotation
            # limit
            excess = len(images) - rotation
            LOG.debug(_("Rotating out %d backups" % excess))
            for i in xrange(excess):
                image = images.pop()
                image_id = image['id']
                LOG.debug(_("Deleting image %d" % image_id))
                image_service.delete(context, image_id)

    @exception.wrap_exception(notifier=notifier, publisher_id=publisher_id())
    @checks_instance_lock
    def set_admin_password(self, context, instance_id, new_pass=None):
        """Set the root/admin password for an instance on this host.

        This is generally only called by API password resets after an
        image has been built.
        """

        context = context.elevated()

        if new_pass is None:
            # Generate a random password
            new_pass = utils.generate_password(FLAGS.password_length)

        max_tries = 10

        for i in xrange(max_tries):
            instance_ref = self.db.instance_get(context, instance_id)
            instance_id = instance_ref["id"]
            instance_state = instance_ref["state"]
            expected_state = power_state.RUNNING

            if instance_state != expected_state:
                raise exception.Error(_('Instance is not running'))
            else:
                try:
                    self.driver.set_admin_password(instance_ref, new_pass)
                    LOG.audit(_("Instance %s: Root password set"),
                                instance_ref["name"])
                    break
                except NotImplementedError:
                    # NOTE(dprince): if the driver doesn't implement
                    # set_admin_password we break to avoid a loop
                    LOG.warn(_('set_admin_password is not implemented '
                            'by this driver.'))
                    break
                except Exception, e:
                    # Catch all here because this could be anything.
                    LOG.exception(e)
                    if i == max_tries - 1:
                        # At some point this exception may make it back
                        # to the API caller, and we don't want to reveal
                        # too much.  The real exception is logged above
                        raise exception.Error(_('Internal error'))
                    time.sleep(1)
                    continue

    @exception.wrap_exception(notifier=notifier, publisher_id=publisher_id())
    @checks_instance_lock
    def inject_file(self, context, instance_id, path, file_contents):
        """Write a file to the specified path in an instance on this host."""
        context = context.elevated()
        instance_ref = self.db.instance_get(context, instance_id)
        instance_id = instance_ref['id']
        instance_state = instance_ref['state']
        expected_state = power_state.RUNNING
        if instance_state != expected_state:
            LOG.warn(_('trying to inject a file into a non-running '
                    'instance: %(instance_id)s (state: %(instance_state)s '
                    'expected: %(expected_state)s)') % locals())
        nm = instance_ref['name']
        msg = _('instance %(nm)s: injecting file to %(path)s') % locals()
        LOG.audit(msg)
        self.driver.inject_file(instance_ref, path, file_contents)

    @exception.wrap_exception(notifier=notifier, publisher_id=publisher_id())
    @checks_instance_lock
    def agent_update(self, context, instance_id, url, md5hash):
        """Update agent running on an instance on this host."""
        context = context.elevated()
        instance_ref = self.db.instance_get(context, instance_id)
        instance_id = instance_ref['id']
        instance_state = instance_ref['state']
        expected_state = power_state.RUNNING
        if instance_state != expected_state:
            LOG.warn(_('trying to update agent on a non-running '
                    'instance: %(instance_id)s (state: %(instance_state)s '
                    'expected: %(expected_state)s)') % locals())
        nm = instance_ref['name']
        msg = _('instance %(nm)s: updating agent to %(url)s') % locals()
        LOG.audit(msg)
        self.driver.agent_update(instance_ref, url, md5hash)

    @exception.wrap_exception(notifier=notifier, publisher_id=publisher_id())
    @checks_instance_lock
    def rescue_instance(self, context, instance_id):
        """Rescue an instance on this host."""
        context = context.elevated()
        instance_ref = self.db.instance_get(context, instance_id)
        LOG.audit(_('instance %s: rescuing'), instance_id, context=context)
        self.db.instance_set_state(context,
                                   instance_id,
                                   power_state.NOSTATE,
                                   'rescuing')
        _update_state = lambda result: self._update_state_callback(
                self, context, instance_id, result)
        network_info = self._get_instance_nw_info(context, instance_ref)
        self.driver.rescue(context, instance_ref, _update_state, network_info)
        self._update_state(context, instance_id)

    @exception.wrap_exception(notifier=notifier, publisher_id=publisher_id())
    @checks_instance_lock
    def unrescue_instance(self, context, instance_id):
        """Rescue an instance on this host."""
        context = context.elevated()
        instance_ref = self.db.instance_get(context, instance_id)
        LOG.audit(_('instance %s: unrescuing'), instance_id, context=context)
        self.db.instance_set_state(context,
                                   instance_id,
                                   power_state.NOSTATE,
                                   'unrescuing')
        _update_state = lambda result: self._update_state_callback(
                self, context, instance_id, result)
        network_info = self._get_instance_nw_info(context, instance_ref)
        self.driver.unrescue(instance_ref, _update_state, network_info)
        self._update_state(context, instance_id)

    @staticmethod
    def _update_state_callback(self, context, instance_id, result):
        """Update instance state when async task completes."""
        self._update_state(context, instance_id)

    @exception.wrap_exception(notifier=notifier, publisher_id=publisher_id())
    @checks_instance_lock
    def confirm_resize(self, context, instance_id, migration_id):
        """Destroys the source instance."""
        migration_ref = self.db.migration_get(context, migration_id)
        instance_ref = self.db.instance_get_by_uuid(context,
                migration_ref.instance_uuid)

        network_info = self._get_instance_nw_info(context, instance_ref)
        self.driver.destroy(instance_ref, network_info)
        usage_info = utils.usage_from_instance(instance_ref)
        notifier.notify('compute.%s' % self.host,
                            'compute.instance.resize.confirm',
                            notifier.INFO,
                            usage_info)

    @exception.wrap_exception(notifier=notifier, publisher_id=publisher_id())
    @checks_instance_lock
    def revert_resize(self, context, instance_id, migration_id):
        """Destroys the new instance on the destination machine.

        Reverts the model changes, and powers on the old instance on the
        source machine.

        """
        migration_ref = self.db.migration_get(context, migration_id)
        instance_ref = self.db.instance_get_by_uuid(context,
                migration_ref.instance_uuid)

        network_info = self._get_instance_nw_info(context, instance_ref)
        self.driver.destroy(instance_ref, network_info)
        topic = self.db.queue_get_for(context, FLAGS.compute_topic,
                instance_ref['host'])
        rpc.cast(context, topic,
                {'method': 'finish_revert_resize',
                 'args': {'instance_id': instance_ref['uuid'],
                          'migration_id': migration_ref['id']},
                })

    @exception.wrap_exception(notifier=notifier, publisher_id=publisher_id())
    @checks_instance_lock
    def finish_revert_resize(self, context, instance_id, migration_id):
        """Finishes the second half of reverting a resize.

        Power back on the source instance and revert the resized attributes
        in the database.

        """
        migration_ref = self.db.migration_get(context, migration_id)
        instance_ref = self.db.instance_get_by_uuid(context,
                migration_ref.instance_uuid)

        instance_type = self.db.instance_type_get(context,
                migration_ref['old_instance_type_id'])

        # Just roll back the record. There's no need to resize down since
        # the 'old' VM already has the preferred attributes
        self.db.instance_update(context, instance_ref['uuid'],
           dict(memory_mb=instance_type['memory_mb'],
                vcpus=instance_type['vcpus'],
                local_gb=instance_type['local_gb'],
                instance_type_id=instance_type['id']))

        self.driver.revert_migration(instance_ref)
        self.db.migration_update(context, migration_id,
                {'status': 'reverted'})
        usage_info = utils.usage_from_instance(instance_ref)
        notifier.notify('compute.%s' % self.host,
                            'compute.instance.resize.revert',
                            notifier.INFO,
                            usage_info)

    @exception.wrap_exception(notifier=notifier, publisher_id=publisher_id())
    @checks_instance_lock
    def prep_resize(self, context, instance_id, instance_type_id):
        """Initiates the process of moving a running instance to another host.

        Possibly changes the RAM and disk size in the process.

        """
        context = context.elevated()

        # Because of checks_instance_lock, this must currently be called
        # instance_id. However, the compute API is always passing the UUID
        # of the instance down
        instance_ref = self.db.instance_get_by_uuid(context, instance_id)

        if instance_ref['host'] == FLAGS.host:
            raise exception.Error(_(
                    'Migration error: destination same as source!'))

        old_instance_type = self.db.instance_type_get(context,
                instance_ref['instance_type_id'])
        new_instance_type = self.db.instance_type_get(context,
                instance_type_id)

        migration_ref = self.db.migration_create(context,
                {'instance_uuid': instance_ref['uuid'],
                 'source_compute': instance_ref['host'],
                 'dest_compute': FLAGS.host,
                 'dest_host':   self.driver.get_host_ip_addr(),
                 'old_instance_type_id': old_instance_type['id'],
                 'new_instance_type_id': instance_type_id,
                 'status':      'pre-migrating'})

        LOG.audit(_('instance %s: migrating'), instance_ref['uuid'],
                context=context)
        topic = self.db.queue_get_for(context, FLAGS.compute_topic,
                instance_ref['host'])
        rpc.cast(context, topic,
                {'method': 'resize_instance',
                 'args': {'instance_id': instance_ref['uuid'],
                          'migration_id': migration_ref['id']}})

        usage_info = utils.usage_from_instance(instance_ref,
                              new_instance_type=new_instance_type['name'],
                              new_instance_type_id=new_instance_type['id'])
        notifier.notify('compute.%s' % self.host,
                            'compute.instance.resize.prep',
                            notifier.INFO,
                            usage_info)

    @exception.wrap_exception(notifier=notifier, publisher_id=publisher_id())
    @checks_instance_lock
    def resize_instance(self, context, instance_id, migration_id):
        """Starts the migration of a running instance to another host."""
        migration_ref = self.db.migration_get(context, migration_id)
        instance_ref = self.db.instance_get_by_uuid(context,
                migration_ref.instance_uuid)

        self.db.migration_update(context,
                                 migration_id,
                                 {'status': 'migrating'})

        disk_info = self.driver.migrate_disk_and_power_off(
                instance_ref, migration_ref['dest_host'])
        self.db.migration_update(context,
                                 migration_id,
                                 {'status': 'post-migrating'})

        service = self.db.service_get_by_host_and_topic(
                context, migration_ref['dest_compute'], FLAGS.compute_topic)
        topic = self.db.queue_get_for(context,
                                      FLAGS.compute_topic,
                                      migration_ref['dest_compute'])
        params = {'migration_id': migration_id,
                  'disk_info': disk_info,
                  'instance_id': instance_ref['uuid']}
        rpc.cast(context, topic, {'method': 'finish_resize',
                                  'args': params})

    @exception.wrap_exception(notifier=notifier, publisher_id=publisher_id())
    @checks_instance_lock
    def finish_resize(self, context, instance_id, migration_id, disk_info):
        """Completes the migration process.

        Sets up the newly transferred disk and turns on the instance at its
        new host machine.

        """
        migration_ref = self.db.migration_get(context, migration_id)

        resize_instance = False
        instance_ref = self.db.instance_get_by_uuid(context,
                migration_ref.instance_uuid)
        if migration_ref['old_instance_type_id'] != \
           migration_ref['new_instance_type_id']:
            instance_type = self.db.instance_type_get(context,
                    migration_ref['new_instance_type_id'])
            self.db.instance_update(context, instance_ref.uuid,
                   dict(instance_type_id=instance_type['id'],
                        memory_mb=instance_type['memory_mb'],
                        vcpus=instance_type['vcpus'],
                        local_gb=instance_type['local_gb']))
            resize_instance = True

        instance_ref = self.db.instance_get_by_uuid(context,
                                            instance_ref.uuid)

        network_info = self._get_instance_nw_info(context, instance_ref)
        self.driver.finish_migration(context, instance_ref, disk_info,
                                     network_info, resize_instance)

        self.db.migration_update(context, migration_id,
                {'status': 'finished', })

    @exception.wrap_exception(notifier=notifier, publisher_id=publisher_id())
    @checks_instance_lock
    def add_fixed_ip_to_instance(self, context, instance_id, network_id):
        """Calls network_api to add new fixed_ip to instance
        then injects the new network info and resets instance networking.

        """
        self.network_api.add_fixed_ip_to_instance(context, instance_id,
                                                  self.host, network_id)
        self.inject_network_info(context, instance_id)
        self.reset_network(context, instance_id)

    @exception.wrap_exception(notifier=notifier, publisher_id=publisher_id())
    @checks_instance_lock
    def remove_fixed_ip_from_instance(self, context, instance_id, address):
        """Calls network_api to remove existing fixed_ip from instance
        by injecting the altered network info and resetting
        instance networking.
        """
        self.network_api.remove_fixed_ip_from_instance(context, instance_id,
                                                       address)
        self.inject_network_info(context, instance_id)
        self.reset_network(context, instance_id)

    @exception.wrap_exception(notifier=notifier, publisher_id=publisher_id())
    @checks_instance_lock
    def pause_instance(self, context, instance_id):
        """Pause an instance on this host."""
        context = context.elevated()
        instance_ref = self.db.instance_get(context, instance_id)
        LOG.audit(_('instance %s: pausing'), instance_id, context=context)
        self.db.instance_set_state(context,
                                   instance_id,
                                   power_state.NOSTATE,
                                   'pausing')
        self.driver.pause(instance_ref,
            lambda result: self._update_state_callback(self,
                                                       context,
                                                       instance_id,
                                                       result))

    @exception.wrap_exception(notifier=notifier, publisher_id=publisher_id())
    @checks_instance_lock
    def unpause_instance(self, context, instance_id):
        """Unpause a paused instance on this host."""
        context = context.elevated()
        instance_ref = self.db.instance_get(context, instance_id)
        LOG.audit(_('instance %s: unpausing'), instance_id, context=context)
        self.db.instance_set_state(context,
                                   instance_id,
                                   power_state.NOSTATE,
                                   'unpausing')
        self.driver.unpause(instance_ref,
            lambda result: self._update_state_callback(self,
                                                       context,
                                                       instance_id,
                                                       result))

    @exception.wrap_exception(notifier=notifier, publisher_id=publisher_id())
    def set_host_enabled(self, context, instance_id=None, host=None,
            enabled=None):
        """Sets the specified host's ability to accept new instances."""
        return self.driver.set_host_enabled(host, enabled)

    @exception.wrap_exception(notifier=notifier, publisher_id=publisher_id())
    def get_diagnostics(self, context, instance_id):
        """Retrieve diagnostics for an instance on this host."""
        instance_ref = self.db.instance_get(context, instance_id)
        if instance_ref["state"] == power_state.RUNNING:
            LOG.audit(_("instance %s: retrieving diagnostics"), instance_id,
                      context=context)
            return self.driver.get_diagnostics(instance_ref)

    @exception.wrap_exception(notifier=notifier, publisher_id=publisher_id())
    @checks_instance_lock
    def suspend_instance(self, context, instance_id):
        """Suspend the given instance."""
        context = context.elevated()
        instance_ref = self.db.instance_get(context, instance_id)
        LOG.audit(_('instance %s: suspending'), instance_id, context=context)
        self.db.instance_set_state(context, instance_id,
                                            power_state.NOSTATE,
                                            'suspending')
        self.driver.suspend(instance_ref,
            lambda result: self._update_state_callback(self,
                                                       context,
                                                       instance_id,
                                                       result))

    @exception.wrap_exception(notifier=notifier, publisher_id=publisher_id())
    @checks_instance_lock
    def resume_instance(self, context, instance_id):
        """Resume the given suspended instance."""
        context = context.elevated()
        instance_ref = self.db.instance_get(context, instance_id)
        LOG.audit(_('instance %s: resuming'), instance_id, context=context)
        self.db.instance_set_state(context, instance_id,
                                            power_state.NOSTATE,
                                            'resuming')
        self.driver.resume(instance_ref,
            lambda result: self._update_state_callback(self,
                                                       context,
                                                       instance_id,
                                                       result))

    @exception.wrap_exception(notifier=notifier, publisher_id=publisher_id())
    def lock_instance(self, context, instance_id):
        """Lock the given instance."""
        context = context.elevated()

        LOG.debug(_('instance %s: locking'), instance_id, context=context)
        self.db.instance_update(context, instance_id, {'locked': True})

    @exception.wrap_exception(notifier=notifier, publisher_id=publisher_id())
    def unlock_instance(self, context, instance_id):
        """Unlock the given instance."""
        context = context.elevated()

        LOG.debug(_('instance %s: unlocking'), instance_id, context=context)
        self.db.instance_update(context, instance_id, {'locked': False})

    @exception.wrap_exception(notifier=notifier, publisher_id=publisher_id())
    def get_lock(self, context, instance_id):
        """Return the boolean state of the given instance's lock."""
        context = context.elevated()
        LOG.debug(_('instance %s: getting locked state'), instance_id,
                  context=context)
        if utils.is_uuid_like(instance_id):
            uuid = instance_id
            instance_ref = self.db.instance_get_by_uuid(context, uuid)
        else:
            instance_ref = self.db.instance_get(context, instance_id)
        return instance_ref['locked']

    @checks_instance_lock
    def reset_network(self, context, instance_id):
        """Reset networking on the given instance."""
        instance = self.db.instance_get(context, instance_id)
        LOG.debug(_('instance %s: reset network'), instance_id,
                                                   context=context)
        self.driver.reset_network(instance)

    @checks_instance_lock
    def inject_network_info(self, context, instance_id):
        """Inject network info for the given instance."""
        LOG.debug(_('instance %s: inject network info'), instance_id,
                                                         context=context)
        instance = self.db.instance_get(context, instance_id)
        network_info = self._get_instance_nw_info(context, instance)
        LOG.debug(_("network_info to inject: |%s|"), network_info)

        self.driver.inject_network_info(instance, network_info)

    @exception.wrap_exception(notifier=notifier, publisher_id=publisher_id())
    def get_console_output(self, context, instance_id):
        """Send the console output for the given instance."""
        context = context.elevated()
        instance_ref = self.db.instance_get(context, instance_id)
        LOG.audit(_("Get console output for instance %s"), instance_id,
                  context=context)
        output = self.driver.get_console_output(instance_ref)
        return output.decode('utf-8', 'replace').encode('ascii', 'replace')

    @exception.wrap_exception(notifier=notifier, publisher_id=publisher_id())
    def get_ajax_console(self, context, instance_id):
        """Return connection information for an ajax console."""
        context = context.elevated()
        LOG.debug(_("instance %s: getting ajax console"), instance_id)
        instance_ref = self.db.instance_get(context, instance_id)
        return self.driver.get_ajax_console(instance_ref)

    @exception.wrap_exception(notifier=notifier, publisher_id=publisher_id())
    def get_vnc_console(self, context, instance_id):
        """Return connection information for a vnc console."""
        context = context.elevated()
        LOG.debug(_("instance %s: getting vnc console"), instance_id)
        instance_ref = self.db.instance_get(context, instance_id)
        return self.driver.get_vnc_console(instance_ref)

    def _attach_volume_boot(self, context, instance_id, volume_id, mountpoint):
        """Attach a volume to an instance at boot time. So actual attach
        is done by instance creation"""

        # TODO(yamahata):
        # should move check_attach to volume manager?
        volume.API().check_attach(context, volume_id)

        context = context.elevated()
        LOG.audit(_("instance %(instance_id)s: booting with "
                    "volume %(volume_id)s at %(mountpoint)s") %
                  locals(), context=context)
        dev_path = self.volume_manager.setup_compute_volume(context, volume_id)
        self.db.volume_attached(context, volume_id, instance_id, mountpoint)
        return dev_path

    @checks_instance_lock
    def attach_volume(self, context, instance_id, volume_id, mountpoint):
        """Attach a volume to an instance."""
        context = context.elevated()
        instance_ref = self.db.instance_get(context, instance_id)
        LOG.audit(_("instance %(instance_id)s: attaching volume %(volume_id)s"
                " to %(mountpoint)s") % locals(), context=context)
        dev_path = self.volume_manager.setup_compute_volume(context,
                                                            volume_id)
        try:
            self.driver.attach_volume(instance_ref['name'],
                                      dev_path,
                                      mountpoint)
            self.db.volume_attached(context,
                                    volume_id,
                                    instance_id,
                                    mountpoint)
            values = {
                'instance_id': instance_id,
                'device_name': mountpoint,
                'delete_on_termination': False,
                'virtual_name': None,
                'snapshot_id': None,
                'volume_id': volume_id,
                'volume_size': None,
                'no_device': None}
            self.db.block_device_mapping_create(context, values)
        except Exception as exc:  # pylint: disable=W0702
            # NOTE(vish): The inline callback eats the exception info so we
            #             log the traceback here and reraise the same
            #             ecxception below.
            LOG.exception(_("instance %(instance_id)s: attach failed"
                    " %(mountpoint)s, removing") % locals(), context=context)
            self.volume_manager.remove_compute_volume(context,
                                                      volume_id)
            raise exc

        return True

    @exception.wrap_exception(notifier=notifier, publisher_id=publisher_id())
    @checks_instance_lock
    def _detach_volume(self, context, instance_id, volume_id, destroy_bdm):
        """Detach a volume from an instance."""
        context = context.elevated()
        instance_ref = self.db.instance_get(context, instance_id)
        volume_ref = self.db.volume_get(context, volume_id)
        mp = volume_ref['mountpoint']
        LOG.audit(_("Detach volume %(volume_id)s from mountpoint %(mp)s"
                " on instance %(instance_id)s") % locals(), context=context)
        if instance_ref['name'] not in self.driver.list_instances():
            LOG.warn(_("Detaching volume from unknown instance %s"),
                     instance_id, context=context)
        else:
            self.driver.detach_volume(instance_ref['name'],
                                      volume_ref['mountpoint'])
        self.volume_manager.remove_compute_volume(context, volume_id)
        self.db.volume_detached(context, volume_id)
        if destroy_bdm:
            self.db.block_device_mapping_destroy_by_instance_and_volume(
                context, instance_id, volume_id)
        return True

    def detach_volume(self, context, instance_id, volume_id):
        """Detach a volume from an instance."""
        return self._detach_volume(context, instance_id, volume_id, True)

    def remove_volume(self, context, volume_id):
        """Remove volume on compute host.

        :param context: security context
        :param volume_id: volume ID
        """
        self.volume_manager.remove_compute_volume(context, volume_id)

    @exception.wrap_exception(notifier=notifier, publisher_id=publisher_id())
    def compare_cpu(self, context, cpu_info):
        """Checks that the host cpu is compatible with a cpu given by xml.

        :param context: security context
        :param cpu_info: json string obtained from virConnect.getCapabilities
        :returns: See driver.compare_cpu

        """
        return self.driver.compare_cpu(cpu_info)

    @exception.wrap_exception(notifier=notifier, publisher_id=publisher_id())
    def create_shared_storage_test_file(self, context):
        """Makes tmpfile under FLAGS.instance_path.

        This method enables compute nodes to recognize that they mounts
        same shared storage. (create|check|creanup)_shared_storage_test_file()
        is a pair.

        :param context: security context
        :returns: tmpfile name(basename)

        """
        dirpath = FLAGS.instances_path
        fd, tmp_file = tempfile.mkstemp(dir=dirpath)
        LOG.debug(_("Creating tmpfile %s to notify to other "
                    "compute nodes that they should mount "
                    "the same storage.") % tmp_file)
        os.close(fd)
        return os.path.basename(tmp_file)

    @exception.wrap_exception(notifier=notifier, publisher_id=publisher_id())
    def check_shared_storage_test_file(self, context, filename):
        """Confirms existence of the tmpfile under FLAGS.instances_path.

        :param context: security context
        :param filename: confirm existence of FLAGS.instances_path/thisfile

        """
        tmp_file = os.path.join(FLAGS.instances_path, filename)
        if not os.path.exists(tmp_file):
            raise exception.FileNotFound(file_path=tmp_file)

    @exception.wrap_exception(notifier=notifier, publisher_id=publisher_id())
    def cleanup_shared_storage_test_file(self, context, filename):
        """Removes existence of the tmpfile under FLAGS.instances_path.

        :param context: security context
        :param filename: remove existence of FLAGS.instances_path/thisfile

        """
        tmp_file = os.path.join(FLAGS.instances_path, filename)
        os.remove(tmp_file)

    @exception.wrap_exception(notifier=notifier, publisher_id=publisher_id())
    def update_available_resource(self, context):
        """See comments update_resource_info.

        :param context: security context
        :returns: See driver.update_available_resource()

        """
        return self.driver.update_available_resource(context, self.host)

    def pre_live_migration(self, context, instance_id, time=None):
        """Preparations for live migration at dest host.

        :param context: security context
        :param instance_id: nova.db.sqlalchemy.models.Instance.Id

        """
        if not time:
            time = greenthread

        # Getting instance info
        instance_ref = self.db.instance_get(context, instance_id)
        hostname = instance_ref['hostname']

        # Getting fixed ips
        fixed_ips = self.db.instance_get_fixed_addresses(context, instance_id)
        if not fixed_ips:
            raise exception.FixedIpNotFoundForInstance(instance_id=instance_id)

        # If any volume is mounted, prepare here.
        if not instance_ref['volumes']:
            LOG.info(_("%s has no volume."), hostname)
        else:
            for v in instance_ref['volumes']:
                self.volume_manager.setup_compute_volume(context, v['id'])

        # Bridge settings.
        # Call this method prior to ensure_filtering_rules_for_instance,
        # since bridge is not set up, ensure_filtering_rules_for instance
        # fails.
        #
        # Retry operation is necessary because continuously request comes,
        # concorrent request occurs to iptables, then it complains.
        network_info = self._get_instance_nw_info(context, instance_ref)
        max_retry = FLAGS.live_migration_retry_count
        for cnt in range(max_retry):
            try:
                self.driver.plug_vifs(instance_ref, network_info)
                break
            except exception.ProcessExecutionError:
                if cnt == max_retry - 1:
                    raise
                else:
                    LOG.warn(_("plug_vifs() failed %(cnt)d."
                               "Retry up to %(max_retry)d for %(hostname)s.")
                               % locals())
                    time.sleep(1)

        # Creating filters to hypervisors and firewalls.
        # An example is that nova-instance-instance-xxx,
        # which is written to libvirt.xml(Check "virsh nwfilter-list")
        # This nwfilter is necessary on the destination host.
        # In addition, this method is creating filtering rule
        # onto destination host.
        self.driver.ensure_filtering_rules_for_instance(instance_ref)

    def live_migration(self, context, instance_id, dest):
        """Executing live migration.

        :param context: security context
        :param instance_id: nova.db.sqlalchemy.models.Instance.Id
        :param dest: destination host

        """
        # Get instance for error handling.
        instance_ref = self.db.instance_get(context, instance_id)
        i_name = instance_ref.name

        try:
            # Checking volume node is working correctly when any volumes
            # are attached to instances.
            if instance_ref['volumes']:
                rpc.call(context,
                          FLAGS.volume_topic,
                          {"method": "check_for_export",
                           "args": {'instance_id': instance_id}})

            # Asking dest host to preparing live migration.
            rpc.call(context,
                     self.db.queue_get_for(context, FLAGS.compute_topic, dest),
                     {"method": "pre_live_migration",
                      "args": {'instance_id': instance_id}})

        except Exception:
            msg = _("Pre live migration for %(i_name)s failed at %(dest)s")
            LOG.error(msg % locals())
            self.recover_live_migration(context, instance_ref)
            raise

        # Executing live migration
        # live_migration might raises exceptions, but
        # nothing must be recovered in this version.
        self.driver.live_migration(context, instance_ref, dest,
                                   self.post_live_migration,
                                   self.recover_live_migration)

    def post_live_migration(self, ctxt, instance_ref, dest):
        """Post operations for live migration.

        This method is called from live_migration
        and mainly updating database record.

        :param ctxt: security context
        :param instance_id: nova.db.sqlalchemy.models.Instance.Id
        :param dest: destination host

        """

        LOG.info(_('post_live_migration() is started..'))
        instance_id = instance_ref['id']

        # Detaching volumes.
        try:
            for vol in self.db.volume_get_all_by_instance(ctxt, instance_id):
                self.volume_manager.remove_compute_volume(ctxt, vol['id'])
        except exception.NotFound:
            pass

        # Releasing vlan.
        # (not necessary in current implementation?)

        network_info = self._get_instance_nw_info(ctxt, instance_ref)
        # Releasing security group ingress rule.
        self.driver.unfilter_instance(instance_ref, network_info)

        # Database updating.
        i_name = instance_ref.name
        try:
            # Not return if floating_ip is not found, otherwise,
            # instance never be accessible..
            floating_ip = self.db.instance_get_floating_address(ctxt,
                                                         instance_id)
            if not floating_ip:
                LOG.info(_('No floating_ip is found for %s.'), i_name)
            else:
                floating_ip_ref = self.db.floating_ip_get_by_address(ctxt,
                                                              floating_ip)
                self.db.floating_ip_update(ctxt,
                                           floating_ip_ref['address'],
                                           {'host': dest})
        except exception.NotFound:
            LOG.info(_('No floating_ip is found for %s.'), i_name)
        except Exception, e:
            LOG.error(_("Live migration: Unexpected error: "
                        "%(i_name)s cannot inherit floating "
                        "ip.\n%(e)s") % (locals()))

        # Restore instance/volume state
        self.recover_live_migration(ctxt, instance_ref, dest)

        LOG.info(_('Migrating %(i_name)s to %(dest)s finished successfully.')
                 % locals())
        LOG.info(_("You may see the error \"libvirt: QEMU error: "
                   "Domain not found: no domain with matching name.\" "
                   "This error can be safely ignored."))

    def recover_live_migration(self, ctxt, instance_ref, host=None, dest=None):
        """Recovers Instance/volume state from migrating -> running.

        :param ctxt: security context
        :param instance_id: nova.db.sqlalchemy.models.Instance.Id
        :param host: DB column value is updated by this hostname.
                     If none, the host instance currently running is selected.

        """
        if not host:
            host = instance_ref['host']

        self.db.instance_update(ctxt,
                                instance_ref['id'],
                                {'state_description': 'running',
                                 'state': power_state.RUNNING,
                                 'host': host})

        if dest:
            volume_api = volume.API()
        for volume_ref in instance_ref['volumes']:
            volume_id = volume_ref['id']
            self.db.volume_update(ctxt, volume_id, {'status': 'in-use'})
            if dest:
                volume_api.remove_from_compute(ctxt, volume_id, dest)

    def periodic_tasks(self, context=None):
        """Tasks to be run at a periodic interval."""
        error_list = super(ComputeManager, self).periodic_tasks(context)
        if error_list is None:
            error_list = []

        try:
            if FLAGS.rescue_timeout > 0:
                self.driver.poll_rescued_instances(FLAGS.rescue_timeout)
        except Exception as ex:
            LOG.warning(_("Error during poll_rescued_instances: %s"),
                        unicode(ex))
            error_list.append(ex)

        try:
            self._report_driver_status()
        except Exception as ex:
            LOG.warning(_("Error during report_driver_status(): %s"),
                        unicode(ex))
            error_list.append(ex)

        try:
            self._poll_instance_states(context)
        except Exception as ex:
            LOG.warning(_("Error during instance poll: %s"),
                        unicode(ex))
            error_list.append(ex)

        return error_list

    def _report_driver_status(self):
        curr_time = time.time()
        if curr_time - self._last_host_check > FLAGS.host_state_interval:
            self._last_host_check = curr_time
            LOG.info(_("Updating host status"))
            # This will grab info about the host and queue it
            # to be sent to the Schedulers.
            self.update_service_capabilities(
                self.driver.get_host_stats(refresh=True))

    def _poll_instance_states(self, context):
        vm_instances = self.driver.list_instances_detail()
        vm_instances = dict((vm.name, vm) for vm in vm_instances)

        # Keep a list of VMs not in the DB, cross them off as we find them
        vms_not_found_in_db = list(vm_instances.keys())

        db_instances = self.db.instance_get_all_by_host(context, self.host)

        for db_instance in db_instances:
            name = db_instance['name']
            db_state = db_instance['state']
            vm_instance = vm_instances.get(name)

            if vm_instance is None:
                # NOTE(justinsb): We have to be very careful here, because a
                # concurrent operation could be in progress (e.g. a spawn)
                if db_state == power_state.BUILDING:
                    # TODO(justinsb): This does mean that if we crash during a
                    # spawn, the machine will never leave the spawning state,
                    # but this is just the way nova is; this function isn't
                    # trying to correct that problem.
                    # We could have a separate task to correct this error.
                    # TODO(justinsb): What happens during a live migration?
                    LOG.info(_("Found instance '%(name)s' in DB but no VM. "
                               "State=%(db_state)s, so assuming spawn is in "
                               "progress.") % locals())
                    vm_state = db_state
                else:
                    LOG.info(_("Found instance '%(name)s' in DB but no VM. "
                               "State=%(db_state)s, so setting state to "
                               "shutoff.") % locals())
                    vm_state = power_state.SHUTOFF
                    if db_instance['state_description'] == 'stopping':
                        self.db.instance_stop(context, db_instance['id'])
                        continue
            else:
                vm_state = vm_instance.state
                vms_not_found_in_db.remove(name)

            if (db_instance['state_description'] in ['migrating', 'stopping']):
                # A situation which db record exists, but no instance"
                # sometimes occurs while live-migration at src compute,
                # this case should be ignored.
                LOG.debug(_("Ignoring %(name)s, as it's currently being "
                           "migrated.") % locals())
                continue

            if vm_state != db_state:
                LOG.info(_("DB/VM state mismatch. Changing state from "
                           "'%(db_state)s' to '%(vm_state)s'") % locals())
                self._update_state(context, db_instance['id'], vm_state)

            # NOTE(justinsb): We no longer auto-remove SHUTOFF instances
            # It's quite hard to get them back when we do.

        # Are there VMs not in the DB?
        for vm_not_found_in_db in vms_not_found_in_db:
            name = vm_not_found_in_db

            # We only care about instances that compute *should* know about
            if name.startswith("instance-"):
                # TODO(justinsb): What to do here?  Adopt it?  Shut it down?
                LOG.warning(_("Found VM not in DB: '%(name)s'.  Ignoring")
                            % locals())<|MERGE_RESOLUTION|>--- conflicted
+++ resolved
@@ -167,20 +167,12 @@
                             'nova-compute restart.'), locals())
                 self.reboot_instance(context, instance['id'])
             elif drv_state == power_state.RUNNING:
-<<<<<<< HEAD
-                try:  # Hyper-V and VMWareAPI drivers will raise and exception
-                    self.driver.ensure_filtering_rules_for_instance(instance)
-                except NotImplementedError:
-                    LOG.warning(
-                       _('Hypervisor driver does not support firewall rules'))
-=======
                 # Hyper-V and VMWareAPI drivers will raise and exception
                 try:
                     self.driver.ensure_filtering_rules_for_instance(instance)
                 except NotImplementedError:
                     LOG.warning(_('Hypervisor driver does not '
                             'support firewall rules'))
->>>>>>> 56ec8f04
 
     def _update_state(self, context, instance_id, state=None):
         """Update the state of an instance from the driver info."""
