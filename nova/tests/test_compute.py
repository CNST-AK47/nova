# vim: tabstop=4 shiftwidth=4 softtabstop=4

# Copyright 2010 United States Government as represented by the
# Administrator of the National Aeronautics and Space Administration.
# All Rights Reserved.
#
#    Licensed under the Apache License, Version 2.0 (the "License"); you may
#    not use this file except in compliance with the License. You may obtain
#    a copy of the License at
#
#         http://www.apache.org/licenses/LICENSE-2.0
#
#    Unless required by applicable law or agreed to in writing, software
#    distributed under the License is distributed on an "AS IS" BASIS, WITHOUT
#    WARRANTIES OR CONDITIONS OF ANY KIND, either express or implied. See the
#    License for the specific language governing permissions and limitations
#    under the License.
"""
Tests For Compute
"""

import datetime

from nova import compute
from nova import context
from nova import db
from nova import exception
from nova import flags
from nova import log as logging
from nova import test
from nova import utils
from nova.auth import manager
from nova.compute import instance_types


LOG = logging.getLogger('nova.tests.compute')
FLAGS = flags.FLAGS
flags.DECLARE('stub_network', 'nova.compute.manager')


class ComputeTestCase(test.TestCase):
    """Test case for compute"""
    def setUp(self):
        super(ComputeTestCase, self).setUp()
        self.flags(connection_type='fake',
                   stub_network=True,
                   network_manager='nova.network.manager.FlatManager')
        self.compute = utils.import_object(FLAGS.compute_manager)
        self.compute_api = compute.API()
        self.manager = manager.AuthManager()
        self.user = self.manager.create_user('fake', 'fake', 'fake')
        self.project = self.manager.create_project('fake', 'fake', 'fake')
        self.context = context.RequestContext('fake', 'fake', False)

    def tearDown(self):
        self.manager.delete_user(self.user)
        self.manager.delete_project(self.project)
        super(ComputeTestCase, self).tearDown()

    def _create_instance(self, params={}):
        """Create a test instance"""
        inst = {}
        inst['image_id'] = 'ami-test'
        inst['reservation_id'] = 'r-fakeres'
        inst['launch_time'] = '10'
        inst['user_id'] = self.user.id
        inst['project_id'] = self.project.id
        inst['instance_type'] = 'm1.tiny'
        inst['mac_address'] = utils.generate_mac()
        inst['ami_launch_index'] = 0
        inst.update(params)
        return db.instance_create(self.context, inst)['id']

    def _create_group(self):
        values = {'name': 'testgroup',
                  'description': 'testgroup',
                  'user_id': self.user.id,
                  'project_id': self.project.id}
        return db.security_group_create(self.context, values)

    def test_create_instance_defaults_display_name(self):
        """Verify that an instance cannot be created without a display_name."""
        cases = [dict(), dict(display_name=None)]
        for instance in cases:
            ref = self.compute_api.create(self.context,
                FLAGS.default_instance_type, None, **instance)
            try:
                self.assertNotEqual(ref[0]['display_name'], None)
            finally:
                db.instance_destroy(self.context, ref[0]['id'])

    def test_create_instance_associates_security_groups(self):
        """Make sure create associates security groups"""
        group = self._create_group()
        ref = self.compute_api.create(
                self.context,
                instance_type=FLAGS.default_instance_type,
                image_id=None,
                security_group=['testgroup'])
        try:
            self.assertEqual(len(db.security_group_get_by_instance(
                             self.context, ref[0]['id'])), 1)
            group = db.security_group_get(self.context, group['id'])
            self.assert_(len(group.instances) == 1)
        finally:
            db.security_group_destroy(self.context, group['id'])
            db.instance_destroy(self.context, ref[0]['id'])

    def test_destroy_instance_disassociates_security_groups(self):
        """Make sure destroying disassociates security groups"""
        group = self._create_group()

        ref = self.compute_api.create(
                self.context,
                instance_type=FLAGS.default_instance_type,
                image_id=None,
                security_group=['testgroup'])
        try:
            db.instance_destroy(self.context, ref[0]['id'])
            group = db.security_group_get(self.context, group['id'])
            self.assert_(len(group.instances) == 0)
        finally:
            db.security_group_destroy(self.context, group['id'])

    def test_destroy_security_group_disassociates_instances(self):
        """Make sure destroying security groups disassociates instances"""
        group = self._create_group()

        ref = self.compute_api.create(
                self.context,
                instance_type=FLAGS.default_instance_type,
                image_id=None,
                security_group=['testgroup'])

        try:
            db.security_group_destroy(self.context, group['id'])
            group = db.security_group_get(context.get_admin_context(
                                          read_deleted=True), group['id'])
            self.assert_(len(group.instances) == 0)
        finally:
            db.instance_destroy(self.context, ref[0]['id'])

    def test_run_terminate(self):
        """Make sure it is possible to  run and terminate instance"""
        instance_id = self._create_instance()

        self.compute.run_instance(self.context, instance_id)

        instances = db.instance_get_all(context.get_admin_context())
        LOG.info(_("Running instances: %s"), instances)
        self.assertEqual(len(instances), 1)

        self.compute.terminate_instance(self.context, instance_id)

        instances = db.instance_get_all(context.get_admin_context())
        LOG.info(_("After terminating instances: %s"), instances)
        self.assertEqual(len(instances), 0)

    def test_run_terminate_timestamps(self):
        """Make sure timestamps are set for launched and destroyed"""
        instance_id = self._create_instance()
        instance_ref = db.instance_get(self.context, instance_id)
        self.assertEqual(instance_ref['launched_at'], None)
        self.assertEqual(instance_ref['deleted_at'], None)
        launch = datetime.datetime.utcnow()
        self.compute.run_instance(self.context, instance_id)
        instance_ref = db.instance_get(self.context, instance_id)
        self.assert_(instance_ref['launched_at'] > launch)
        self.assertEqual(instance_ref['deleted_at'], None)
        terminate = datetime.datetime.utcnow()
        self.compute.terminate_instance(self.context, instance_id)
        self.context = self.context.elevated(True)
        instance_ref = db.instance_get(self.context, instance_id)
        self.assert_(instance_ref['launched_at'] < terminate)
        self.assert_(instance_ref['deleted_at'] > terminate)

    def test_pause(self):
        """Ensure instance can be paused"""
        instance_id = self._create_instance()
        self.compute.run_instance(self.context, instance_id)
        self.compute.pause_instance(self.context, instance_id)
        self.compute.unpause_instance(self.context, instance_id)
        self.compute.terminate_instance(self.context, instance_id)

    def test_suspend(self):
        """ensure instance can be suspended"""
        instance_id = self._create_instance()
        self.compute.run_instance(self.context, instance_id)
        self.compute.suspend_instance(self.context, instance_id)
        self.compute.resume_instance(self.context, instance_id)
        self.compute.terminate_instance(self.context, instance_id)

    def test_reboot(self):
        """Ensure instance can be rebooted"""
        instance_id = self._create_instance()
        self.compute.run_instance(self.context, instance_id)
        self.compute.reboot_instance(self.context, instance_id)
        self.compute.terminate_instance(self.context, instance_id)

    def test_set_admin_password(self):
        """Ensure instance can have its admin password set"""
        instance_id = self._create_instance()
        self.compute.run_instance(self.context, instance_id)
        self.compute.set_admin_password(self.context, instance_id)
        self.compute.terminate_instance(self.context, instance_id)

    def test_inject_file(self):
        """Ensure we can write a file to an instance"""
        instance_id = self._create_instance()
        self.compute.run_instance(self.context, instance_id)
        self.compute.inject_file(self.context, instance_id, "/tmp/test",
                "File Contents")
        self.compute.terminate_instance(self.context, instance_id)

    def test_snapshot(self):
        """Ensure instance can be snapshotted"""
        instance_id = self._create_instance()
        name = "myfakesnapshot"
        self.compute.run_instance(self.context, instance_id)
        self.compute.snapshot_instance(self.context, instance_id, name)
        self.compute.terminate_instance(self.context, instance_id)

    def test_console_output(self):
        """Make sure we can get console output from instance"""
        instance_id = self._create_instance()
        self.compute.run_instance(self.context, instance_id)

        console = self.compute.get_console_output(self.context,
                                                        instance_id)
        self.assert_(console)
        self.compute.terminate_instance(self.context, instance_id)

    def test_ajax_console(self):
        """Make sure we can get console output from instance"""
        instance_id = self._create_instance()
        self.compute.run_instance(self.context, instance_id)

        console = self.compute.get_ajax_console(self.context,
                                                instance_id)
        self.assert_(console)
        self.compute.terminate_instance(self.context, instance_id)

    def test_run_instance_existing(self):
        """Ensure failure when running an instance that already exists"""
        instance_id = self._create_instance()
        self.compute.run_instance(self.context, instance_id)
        self.assertRaises(exception.Error,
                          self.compute.run_instance,
                          self.context,
                          instance_id)
        self.compute.terminate_instance(self.context, instance_id)

    def test_lock(self):
        """ensure locked instance cannot be changed"""
        instance_id = self._create_instance()
        self.compute.run_instance(self.context, instance_id)

        non_admin_context = context.RequestContext(None, None, False, False)

        # decorator should return False (fail) with locked nonadmin context
        self.compute.lock_instance(self.context, instance_id)
        ret_val = self.compute.reboot_instance(non_admin_context, instance_id)
        self.assertEqual(ret_val, False)

        # decorator should return None (success) with unlocked nonadmin context
        self.compute.unlock_instance(self.context, instance_id)
        ret_val = self.compute.reboot_instance(non_admin_context, instance_id)
        self.assertEqual(ret_val, None)

        self.compute.terminate_instance(self.context, instance_id)

<<<<<<< HEAD
    def test_resize_instance(self):
        """Ensure instance can be migrated/resized"""
        instance_id = self._create_instance()
        context = self.context.elevated()
        self.compute.run_instance(self.context, instance_id)
        db.instance_update(self.context, instance_id, {'host': 'foo'})
        self.compute.prep_resize(context, instance_id)
        migration_ref = db.migration_get_by_instance_and_status(context,
                instance_id, 'pre-migrating')
        self.compute.resize_instance(context, instance_id,
                migration_ref['id'])
        self.compute.terminate_instance(context, instance_id)

    def test_resize_same_source_fails(self):
        """Ensure instance fails to migrate when source and destination are
        the same host"""
        instance_id = self._create_instance()
        self.compute.run_instance(self.context, instance_id)
        self.assertRaises(exception.Error, self.compute.prep_resize,
                self.context, instance_id)
        self.compute.terminate_instance(self.context, instance_id)
=======
    def test_get_by_flavor_id(self):
        type = instance_types.get_by_flavor_id(1)
        self.assertEqual(type, 'm1.tiny')

        type = instance_types.get_by_flavor_id("1")
        self.assertEqual(type, 'm1.tiny')
>>>>>>> 78bd53a4
<|MERGE_RESOLUTION|>--- conflicted
+++ resolved
@@ -269,7 +269,6 @@
 
         self.compute.terminate_instance(self.context, instance_id)
 
-<<<<<<< HEAD
     def test_resize_instance(self):
         """Ensure instance can be migrated/resized"""
         instance_id = self._create_instance()
@@ -283,6 +282,10 @@
                 migration_ref['id'])
         self.compute.terminate_instance(context, instance_id)
 
+    def test_get_by_flavor_id(self):
+        type = instance_types.get_by_flavor_id(1)
+        self.assertEqual(type, 'm1.tiny')
+
     def test_resize_same_source_fails(self):
         """Ensure instance fails to migrate when source and destination are
         the same host"""
@@ -291,11 +294,5 @@
         self.assertRaises(exception.Error, self.compute.prep_resize,
                 self.context, instance_id)
         self.compute.terminate_instance(self.context, instance_id)
-=======
-    def test_get_by_flavor_id(self):
-        type = instance_types.get_by_flavor_id(1)
-        self.assertEqual(type, 'm1.tiny')
-
         type = instance_types.get_by_flavor_id("1")
-        self.assertEqual(type, 'm1.tiny')
->>>>>>> 78bd53a4
+        self.assertEqual(type, 'm1.tiny')