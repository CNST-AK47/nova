# vim: tabstop=4 shiftwidth=4 softtabstop=4

# Copyright 2010 United States Government as represented by the
# Administrator of the National Aeronautics and Space Administration.
# All Rights Reserved.
#
#    Licensed under the Apache License, Version 2.0 (the "License"); you may
#    not use this file except in compliance with the License. You may obtain
#    a copy of the License at
#
#         http://www.apache.org/licenses/LICENSE-2.0
#
#    Unless required by applicable law or agreed to in writing, software
#    distributed under the License is distributed on an "AS IS" BASIS, WITHOUT
#    WARRANTIES OR CONDITIONS OF ANY KIND, either express or implied. See the
#    License for the specific language governing permissions and limitations
#    under the License.

from datetime import datetime, timedelta
import logging
import time
from twisted.internet import defer

from nova import exception
from nova import flags
from nova import test
from nova import utils
from nova.compute import model


FLAGS = flags.FLAGS


class ModelTestCase(test.TrialTestCase):
    def setUp(self):
        super(ModelTestCase, self).setUp()
<<<<<<< HEAD
        self.flags(connection_type='fake',
                   fake_storage=True,
                   fake_users=True)
=======
        self.flags(fake_libvirt=True,
                   fake_storage=True)
>>>>>>> f61b6298

    def tearDown(self):
        model.Instance('i-test').destroy()
        model.Host('testhost').destroy()
        model.Daemon('testhost', 'nova-testdaemon').destroy()

    def create_instance(self):
        inst = model.Instance('i-test')
        inst['reservation_id'] = 'r-test'
        inst['launch_time'] = '10'
        inst['user_id'] = 'fake'
        inst['project_id'] = 'fake'
        inst['instance_type'] = 'm1.tiny'
        inst['node_name'] = FLAGS.node_name
        inst['mac_address'] = utils.generate_mac()
        inst['ami_launch_index'] = 0
        inst.save()
        return inst

    def create_host(self):
        host = model.Host('testhost')
        host.save()
        return host

    def create_daemon(self):
        daemon = model.Daemon('testhost', 'nova-testdaemon')
        daemon.save()
        return daemon

    def create_session_token(self):
        session_token = model.SessionToken('tk12341234')
        session_token['user'] = 'testuser'
        session_token.save()
        return session_token

    @defer.inlineCallbacks
    def test_create_instance(self):
        """store with create_instace, then test that a load finds it"""
        instance = yield self.create_instance()
        old = yield model.Instance(instance.identifier)
        self.assertFalse(old.is_new_record())

    @defer.inlineCallbacks
    def test_delete_instance(self):
        """create, then destroy, then make sure loads a new record"""
        instance = yield self.create_instance()
        yield instance.destroy()
        newinst = yield model.Instance('i-test')
        self.assertTrue(newinst.is_new_record())

    @defer.inlineCallbacks
    def test_instance_added_to_set(self):
        """create, then check that it is listed for the project"""
        instance = yield self.create_instance()
        found = False
        for x in model.InstanceDirectory().all:
            if x.identifier == 'i-test':
                found = True
        self.assert_(found)

    @defer.inlineCallbacks
    def test_instance_associates_project(self):
        """create, then check that it is listed for the project"""
        instance = yield self.create_instance()
        found = False
        for x in model.InstanceDirectory().by_project(instance.project):
            if x.identifier == 'i-test':
                found = True
        self.assert_(found)

    @defer.inlineCallbacks
    def test_host_class_finds_hosts(self):
        host = yield self.create_host()
        self.assertEqual('testhost', model.Host.lookup('testhost').identifier)

    @defer.inlineCallbacks
    def test_host_class_doesnt_find_missing_hosts(self):
        rv = yield model.Host.lookup('woahnelly')
        self.assertEqual(None, rv)

    @defer.inlineCallbacks
    def test_create_host(self):
        """store with create_host, then test that a load finds it"""
        host = yield self.create_host()
        old = yield model.Host(host.identifier)
        self.assertFalse(old.is_new_record())

    @defer.inlineCallbacks
    def test_delete_host(self):
        """create, then destroy, then make sure loads a new record"""
        instance = yield self.create_host()
        yield instance.destroy()
        newinst = yield model.Host('testhost')
        self.assertTrue(newinst.is_new_record())

    @defer.inlineCallbacks
    def test_host_added_to_set(self):
        """create, then check that it is included in list"""
        instance = yield self.create_host()
        found = False
        for x in model.Host.all():
            if x.identifier == 'testhost':
                found = True
        self.assert_(found)

    @defer.inlineCallbacks
    def test_create_daemon_two_args(self):
        """create a daemon with two arguments"""
        d = yield self.create_daemon()
        d = model.Daemon('testhost', 'nova-testdaemon')
        self.assertFalse(d.is_new_record())

    @defer.inlineCallbacks
    def test_create_daemon_single_arg(self):
        """Create a daemon using the combined host:bin format"""
        d = yield model.Daemon("testhost:nova-testdaemon")
        d.save()
        d = model.Daemon('testhost:nova-testdaemon')
        self.assertFalse(d.is_new_record())

    @defer.inlineCallbacks
    def test_equality_of_daemon_single_and_double_args(self):
        """Create a daemon using the combined host:bin arg, find with 2"""
        d = yield model.Daemon("testhost:nova-testdaemon")
        d.save()
        d = model.Daemon('testhost', 'nova-testdaemon')
        self.assertFalse(d.is_new_record())

    @defer.inlineCallbacks
    def test_equality_daemon_of_double_and_single_args(self):
        """Create a daemon using the combined host:bin arg, find with 2"""
        d = yield self.create_daemon()
        d = model.Daemon('testhost:nova-testdaemon')
        self.assertFalse(d.is_new_record())

    @defer.inlineCallbacks
    def test_delete_daemon(self):
        """create, then destroy, then make sure loads a new record"""
        instance = yield self.create_daemon()
        yield instance.destroy()
        newinst = yield model.Daemon('testhost', 'nova-testdaemon')
        self.assertTrue(newinst.is_new_record())

    @defer.inlineCallbacks
    def test_daemon_heartbeat(self):
        """Create a daemon, sleep, heartbeat, check for update"""
        d = yield self.create_daemon()
        ts = d['updated_at']
        time.sleep(2)
        d.heartbeat()
        d2 = model.Daemon('testhost', 'nova-testdaemon')
        ts2 = d2['updated_at']
        self.assert_(ts2 > ts)

    @defer.inlineCallbacks
    def test_daemon_added_to_set(self):
        """create, then check that it is included in list"""
        instance = yield self.create_daemon()
        found = False
        for x in model.Daemon.all():
            if x.identifier == 'testhost:nova-testdaemon':
                found = True
        self.assert_(found)

    @defer.inlineCallbacks
    def test_daemon_associates_host(self):
        """create, then check that it is listed for the host"""
        instance = yield self.create_daemon()
        found = False
        for x in model.Daemon.by_host('testhost'):
            if x.identifier == 'testhost:nova-testdaemon':
                found = True
        self.assertTrue(found)

    @defer.inlineCallbacks
    def test_create_session_token(self):
        """create"""
        d = yield self.create_session_token()
        d = model.SessionToken(d.token)
        self.assertFalse(d.is_new_record())

    @defer.inlineCallbacks
    def test_delete_session_token(self):
        """create, then destroy, then make sure loads a new record"""
        instance = yield self.create_session_token()
        yield instance.destroy()
        newinst = yield model.SessionToken(instance.token)
        self.assertTrue(newinst.is_new_record())

    @defer.inlineCallbacks
    def test_session_token_added_to_set(self):
        """create, then check that it is included in list"""
        instance = yield self.create_session_token()
        found = False
        for x in model.SessionToken.all():
            if x.identifier == instance.token:
                found = True
        self.assert_(found)

    @defer.inlineCallbacks
    def test_session_token_associates_user(self):
        """create, then check that it is listed for the user"""
        instance = yield self.create_session_token()
        found = False
        for x in model.SessionToken.associated_to('user', 'testuser'):
            if x.identifier == instance.identifier:
                found = True
        self.assertTrue(found)

    @defer.inlineCallbacks
    def test_session_token_generation(self):
        instance = yield model.SessionToken.generate('username', 'TokenType')
        self.assertFalse(instance.is_new_record())

    @defer.inlineCallbacks
    def test_find_generated_session_token(self):
        instance = yield model.SessionToken.generate('username', 'TokenType')
        found = yield model.SessionToken.lookup(instance.identifier)
        self.assert_(found)

    def test_update_session_token_expiry(self):
        instance = model.SessionToken('tk12341234')
        oldtime = datetime.utcnow()
        instance['expiry'] = oldtime.strftime(utils.TIME_FORMAT)
        instance.update_expiry()
        expiry = utils.parse_isotime(instance['expiry'])
        self.assert_(expiry > datetime.utcnow())

    @defer.inlineCallbacks
    def test_session_token_lookup_when_expired(self):
        instance = yield model.SessionToken.generate("testuser")
        instance['expiry'] = datetime.utcnow().strftime(utils.TIME_FORMAT)
        instance.save()
        inst = model.SessionToken.lookup(instance.identifier)
        self.assertFalse(inst)

    @defer.inlineCallbacks
    def test_session_token_lookup_when_not_expired(self):
        instance = yield model.SessionToken.generate("testuser")
        inst = model.SessionToken.lookup(instance.identifier)
        self.assert_(inst)

    @defer.inlineCallbacks
    def test_session_token_is_expired_when_expired(self):
        instance = yield model.SessionToken.generate("testuser")
        instance['expiry'] = datetime.utcnow().strftime(utils.TIME_FORMAT)
        self.assert_(instance.is_expired())

    @defer.inlineCallbacks
    def test_session_token_is_expired_when_not_expired(self):
        instance = yield model.SessionToken.generate("testuser")
        self.assertFalse(instance.is_expired())

    @defer.inlineCallbacks
    def test_session_token_ttl(self):
        instance = yield model.SessionToken.generate("testuser")
        now = datetime.utcnow()
        delta = timedelta(hours=1)
        instance['expiry'] = (now + delta).strftime(utils.TIME_FORMAT)
        # give 5 seconds of fuzziness
        self.assert_(abs(instance.ttl() - FLAGS.auth_token_ttl) < 5)<|MERGE_RESOLUTION|>--- conflicted
+++ resolved
@@ -34,14 +34,8 @@
 class ModelTestCase(test.TrialTestCase):
     def setUp(self):
         super(ModelTestCase, self).setUp()
-<<<<<<< HEAD
         self.flags(connection_type='fake',
-                   fake_storage=True,
-                   fake_users=True)
-=======
-        self.flags(fake_libvirt=True,
                    fake_storage=True)
->>>>>>> f61b6298
 
     def tearDown(self):
         model.Instance('i-test').destroy()
